cmake_minimum_required(VERSION 3.0)

set(ROOT_DIR ${CMAKE_CURRENT_LIST_DIR}/../..)

# Dependencies
set(PSMOVE_SERVICE_INCL_DIRS)
set(PSMOVE_SERVICE_REQ_LIBS)

# Platform specific libraries
IF(${CMAKE_SYSTEM_NAME} MATCHES "Darwin")
    find_library(IOKIT_FRAMEWORK IOKit)
    find_library(COREFOUNDATION_FRAMEWORK CoreFoundation)
    #find_library(QUARTZCORE QuartzCore)
    find_library(APPKIT_FRAMEWORK AppKit)
    #find_library(QTKIT QTKit)
    find_library(AVFOUNDATION AVFoundation)
    find_library(IOBLUETOOTH IOBluetooth)
    #stdc++ ${QUARTZCORE} ${APPKIT_FRAMEWORK} ${QTKIT} ${AVFOUNDATION}
    list(APPEND PSMOVE_SERVICE_REQ_LIBS
        ${COREFOUNDATION_FRAMEWORK}
        ${IOKIT_FRAMEWORK}
        ${APPKIT_FRAMEWORK}
        ${AVFOUNDATION}
        ${IOBLUETOOTH})
ELSEIF(${CMAKE_SYSTEM_NAME} MATCHES "Windows")
    #OpenCV extra dependencies: comctl32 gdi32 ole32 setupapi ws2_32 vfw32
    #setupapi required by hidapi
    list(APPEND PSMOVE_SERVICE_REQ_LIBS bthprops setupapi)
    IF(MINGW)
        #list(APPEND PSMOVE_SERVICE_REQ_LIBS stdc++)
    ENDIF(MINGW)
ELSE() #Linux
ENDIF()

# Source files for PSMoveService
file(GLOB PSMOVESERVICE_SRC
    "${CMAKE_CURRENT_LIST_DIR}/*.cpp"
    "${CMAKE_CURRENT_LIST_DIR}/*.h"
    "${CMAKE_CURRENT_LIST_DIR}/Filter/*.cpp"
    "${CMAKE_CURRENT_LIST_DIR}/Filter/*.h"        
    "${CMAKE_CURRENT_LIST_DIR}/PSMoveConfig/*.cpp"
    "${CMAKE_CURRENT_LIST_DIR}/PSMoveConfig/*.h"    
    "${CMAKE_CURRENT_LIST_DIR}/PSMoveController/*.cpp"
    "${CMAKE_CURRENT_LIST_DIR}/PSMoveController/*.h"
    "${CMAKE_CURRENT_LIST_DIR}/PSNaviController/*.cpp"
    "${CMAKE_CURRENT_LIST_DIR}/PSNaviController/*.h"
    "${CMAKE_CURRENT_LIST_DIR}/PSMoveTracker/*.cpp"
    "${CMAKE_CURRENT_LIST_DIR}/PSMoveTracker/*.h"
    "${CMAKE_CURRENT_LIST_DIR}/PSMoveTracker/PSEye/*.cpp"
    "${CMAKE_CURRENT_LIST_DIR}/PSMoveTracker/PSEye/*.h"
)
list(APPEND PSMOVE_SERVICE_INCL_DIRS
<<<<<<< HEAD
    ${CMAKE_CURRENT_LIST_DIR}/Platform
    ${CMAKE_CURRENT_LIST_DIR}/PSMoveConfig
    ${CMAKE_CURRENT_LIST_DIR}/PSMoveController
    ${CMAKE_CURRENT_LIST_DIR}/PSNaviController
    ${CMAKE_CURRENT_LIST_DIR}/PSMoveTracker
    ${CMAKE_CURRENT_LIST_DIR}/PSMoveTracker/PSEye
)

=======
    ${ROOT_DIR}/src/psmoveservice/Filter
    ${ROOT_DIR}/src/psmoveservice/Platform
    ${ROOT_DIR}/src/psmoveservice/PSMoveConfig
    ${ROOT_DIR}/src/psmoveservice/PSMoveController
    ${ROOT_DIR}/src/psmoveservice/PSNaviController)
    
>>>>>>> b6259ad8
# Eigen math library
list(APPEND PSMOVE_SERVICE_INCL_DIRS ${ROOT_DIR}/thirdparty/eigen/)

# Boost.Application and type_index are header only (?)
list(APPEND PSMOVE_SERVICE_INCL_DIRS
    ${ROOT_DIR}/thirdparty/Boost.Application/include/
    ${ROOT_DIR}/thirdparty/Boost.Application/example/
    ${ROOT_DIR}/thirdparty/type_index/include/)

# Protobuf (already found in top-level CMakeLists)
list(APPEND PSMOVE_SERVICE_INCL_DIRS ${PROTOBUF_INCLUDE_DIRS})
list(APPEND PSMOVE_SERVICE_REQ_LIBS ${PROTOBUF_LIBRARIES})

# Boost. TODO: Trim this list.
find_package(Boost 1.59.0 REQUIRED QUIET COMPONENTS atomic chrono date_time filesystem log log_setup program_options regex system thread)
list(APPEND PSMOVE_SERVICE_INCL_DIRS ${Boost_INCLUDE_DIRS})
list(APPEND PSMOVE_SERVICE_REQ_LIBS ${Boost_LIBRARIES})

# hidapi
include_directories(${ROOT_DIR}/thirdparty/hidapi/hidapi)
IF(${CMAKE_SYSTEM_NAME} MATCHES "Windows")
    list(APPEND PSMOVESERVICE_SRC ${ROOT_DIR}/thirdparty/hidapi/windows/hid.c)
ELSEIF(${CMAKE_SYSTEM_NAME} MATCHES "Darwin")
    list(APPEND PSMOVESERVICE_SRC ${ROOT_DIR}/thirdparty/hidapi/mac/hid.c)
ELSE()
    list(APPEND PSMOVESERVICE_SRC ${ROOT_DIR}/thirdparty/hidapi/linux/hid.c)
ENDIF()

# bluetooth
list(APPEND PSMOVESERVICE_SRC
    ${CMAKE_CURRENT_LIST_DIR}/Platform/BluetoothRequests.h
    ${CMAKE_CURRENT_LIST_DIR}/Platform/BluetoothQueries.h)
IF(${CMAKE_SYSTEM_NAME} MATCHES "Windows")
    list(APPEND PSMOVESERVICE_SRC
        ${CMAKE_CURRENT_LIST_DIR}/Platform/BluetoothRequestsWin32.cpp)
ELSEIF(${CMAKE_SYSTEM_NAME} MATCHES "Darwin")
    list(APPEND PSMOVESERVICE_SRC
        ${CMAKE_CURRENT_LIST_DIR}/Platform/BluetoothRequestsOSX.mm
        ${CMAKE_CURRENT_LIST_DIR}/Platform/BluetoothQueriesOSX.mm)
ELSE()
ENDIF()

# PSMoveDataFrame
list(APPEND PSMOVE_SERVICE_INCL_DIRS ${ROOT_DIR}/src/psmoveprotocol/)
list(APPEND PSMOVE_SERVICE_REQ_LIBS PSMoveProtocol)

<<<<<<< HEAD
# Tracker
# Requires OpenCV, PS3EYEDriver (Mac/Win64), CLEye (Win32)

# OpenCV
set(OpenCV_STATIC ON)
FIND_PACKAGE(OpenCV REQUIRED)
IF ("${OpenCV_LIBS}" STREQUAL "")
    message("OpenCV Libs was empty! Manually setting.")
    list(APPEND OpenCV_LIBS opencv_core opencv_imgproc opencv_calib3d opencv_video opencv_features2d opencv_ml opencv_highgui opencv_objdetect)
ENDIF()
IF ("${OpenCV_INCLUDE_DIRS}" STREQUAL "" AND ${OpenCV_DIR})
    message("OpenCV include dirs was empty! Manually setting.")
    set (OpenCV_INCLUDE_DIRS ${OpenCV_DIR}\include)
ENDIF()
list(APPEND PSMOVE_SERVICE_INCL_DIRS ${OpenCV_INCLUDE_DIRS})
list(APPEND PSMOVE_SERVICE_REQ_LIBS ${OpenCV_LIBS})

# PS3EYEDriver - only necessary on Mac and Win64, but can be used in Win32 (I think)
IF (${CMAKE_SYSTEM_NAME} MATCHES "Darwin"
    OR (${CMAKE_SYSTEM_NAME} MATCHES "Windows"))
    #PS3EYEDriver
    list(APPEND PSMOVE_SERVICE_INCL_DIRS ${ROOT_DIR}/thirdparty/PS3EYEDriver/src)
    list(APPEND PSMOVESERVICE_SRC
        ${ROOT_DIR}/thirdparty/PS3EYEDriver/src/ps3eye.h
        ${ROOT_DIR}/thirdparty/PS3EYEDriver/src/ps3eye.cpp)
    #Requires libusb
    find_package(USB1 REQUIRED)
    list(APPEND PSMOVE_SERVICE_INCL_DIRS ${LIBUSB_INCLUDE_DIR})
    list(APPEND PSMOVE_SERVICE_REQ_LIBS ${LIBUSB_LIBRARIES})
    add_definitions(-DHAVE_PS3EYE)
ENDIF()

# CL EYE - only on Win32
SET(ISWIN32 FALSE)
IF(${CMAKE_SYSTEM_NAME} MATCHES "Windows"
    AND NOT(${CMAKE_C_SIZEOF_DATA_PTR} EQUAL 8))
    SET(ISWIN32 TRUE)
    add_definitions(-DHAVE_CLEYE)
    list(APPEND PSMOVE_SERVICE_INCL_DIRS ${ROOT_DIR}/thirdparty/CLEYE)
    list(APPEND PSMOVE_SERVICE_REQ_LIBS ${ROOT_DIR}/thirdparty/CLEYE/x86/lib/CLEyeMulticam.lib)
    find_path(CL_EYE_SDK_PATH CLEyeMulticam.dll
        HINTS C:/Windows/SysWOW64)
    #The non-Multicam version does not require any libs/dlls/includes
    #Uses OpenCV for video. Uses the registry for settings.
    #But libusb is required for enumerating the devices and checking for the CL Eye Driver.
    find_package(USB1 REQUIRED)
    list(APPEND PSMOVE_SERVICE_INCL_DIRS ${LIBUSB_INCLUDE_DIR})
    list(APPEND PSMOVE_SERVICE_REQ_LIBS ${LIBUSB_LIBRARIES})

    # Windows utilities for querying driver infomation (provider name)
    list(APPEND PSMOVE_SERVICE_INCL_DIRS ${ROOT_DIR}/src/psmoveservice/Platform)
    list(APPEND PSMOVESERVICE_SRC
=======
# PSMoveMath
list(APPEND PSMOVE_SERVICE_INCL_DIRS ${ROOT_DIR}/src/psmovemath/)
list(APPEND PSMOVE_SERVICE_REQ_LIBS PSMoveMath)

# TODO: Camera. See tests
IF(${CMAKE_SYSTEM_NAME} MATCHES "Windows")
    list(APPEND PSMOVESERVICE_SRC 
>>>>>>> b6259ad8
        ${CMAKE_CURRENT_LIST_DIR}/Platform/USBDeviceInterfaceWin32.h
        ${CMAKE_CURRENT_LIST_DIR}/Platform/USBDeviceInterfaceWin32.cpp)
ENDIF()

add_executable(PSMoveService ${PSMOVESERVICE_SRC})
target_include_directories(PSMoveService PUBLIC ${PSMOVE_SERVICE_INCL_DIRS})
target_link_libraries(PSMoveService ${PSMOVE_SERVICE_REQ_LIBS})

# Only set the admin privilege escalation on MSVC builds (for service operations)
IF(MSVC)
set_target_properties(PSMoveService PROPERTIES LINK_FLAGS "/level='requireAdministrator' /uiAccess='false'")
ENDIF()

# Install    
IF(${CMAKE_SYSTEM_NAME} MATCHES "Windows")
install(TARGETS PSMoveService
	RUNTIME DESTINATION ${ROOT_DIR}/win32/bin
	LIBRARY DESTINATION ${ROOT_DIR}/win32/lib
	ARCHIVE DESTINATION ${ROOT_DIR}/win32/lib)
ELSE() #Linux/Darwin
ENDIF()

IF(${ISWIN32})
    IF(${CL_EYE_SDK_PATH} STREQUAL "CL_EYE_SDK_PATH-NOTFOUND")
        #If the developer does not have CLEyeMulticam.dll on their system,
        #copy it to the correct directory to prevent crashes.
        #If we distribute binaries (e.g., a server to use alongside a UE4 plugin)
        #then we will distribute it with this DLL with the server exe.
        #It will be up to CLEYE SDK users to delete this version of the DLL
        #to use their system version.
        add_custom_command(TARGET PSMoveService POST_BUILD
            COMMAND ${CMAKE_COMMAND} -E copy_if_different
                "${ROOT_DIR}/thirdparty/CLEYE/x86/bin/CLEyeMulticam.dll"
                $<TARGET_FILE_DIR:PSMoveService>)
    ENDIF()#CL_EYE not found
ENDIF()#ISWIN32
<|MERGE_RESOLUTION|>--- conflicted
+++ resolved
@@ -1,213 +1,199 @@
-cmake_minimum_required(VERSION 3.0)
-
-set(ROOT_DIR ${CMAKE_CURRENT_LIST_DIR}/../..)
-
-# Dependencies
-set(PSMOVE_SERVICE_INCL_DIRS)
-set(PSMOVE_SERVICE_REQ_LIBS)
-
-# Platform specific libraries
-IF(${CMAKE_SYSTEM_NAME} MATCHES "Darwin")
-    find_library(IOKIT_FRAMEWORK IOKit)
-    find_library(COREFOUNDATION_FRAMEWORK CoreFoundation)
-    #find_library(QUARTZCORE QuartzCore)
-    find_library(APPKIT_FRAMEWORK AppKit)
-    #find_library(QTKIT QTKit)
-    find_library(AVFOUNDATION AVFoundation)
-    find_library(IOBLUETOOTH IOBluetooth)
-    #stdc++ ${QUARTZCORE} ${APPKIT_FRAMEWORK} ${QTKIT} ${AVFOUNDATION}
-    list(APPEND PSMOVE_SERVICE_REQ_LIBS
-        ${COREFOUNDATION_FRAMEWORK}
-        ${IOKIT_FRAMEWORK}
-        ${APPKIT_FRAMEWORK}
-        ${AVFOUNDATION}
-        ${IOBLUETOOTH})
-ELSEIF(${CMAKE_SYSTEM_NAME} MATCHES "Windows")
-    #OpenCV extra dependencies: comctl32 gdi32 ole32 setupapi ws2_32 vfw32
-    #setupapi required by hidapi
-    list(APPEND PSMOVE_SERVICE_REQ_LIBS bthprops setupapi)
-    IF(MINGW)
-        #list(APPEND PSMOVE_SERVICE_REQ_LIBS stdc++)
-    ENDIF(MINGW)
-ELSE() #Linux
-ENDIF()
-
-# Source files for PSMoveService
-file(GLOB PSMOVESERVICE_SRC
-    "${CMAKE_CURRENT_LIST_DIR}/*.cpp"
-    "${CMAKE_CURRENT_LIST_DIR}/*.h"
-    "${CMAKE_CURRENT_LIST_DIR}/Filter/*.cpp"
-    "${CMAKE_CURRENT_LIST_DIR}/Filter/*.h"        
-    "${CMAKE_CURRENT_LIST_DIR}/PSMoveConfig/*.cpp"
-    "${CMAKE_CURRENT_LIST_DIR}/PSMoveConfig/*.h"    
-    "${CMAKE_CURRENT_LIST_DIR}/PSMoveController/*.cpp"
-    "${CMAKE_CURRENT_LIST_DIR}/PSMoveController/*.h"
-    "${CMAKE_CURRENT_LIST_DIR}/PSNaviController/*.cpp"
-    "${CMAKE_CURRENT_LIST_DIR}/PSNaviController/*.h"
-    "${CMAKE_CURRENT_LIST_DIR}/PSMoveTracker/*.cpp"
-    "${CMAKE_CURRENT_LIST_DIR}/PSMoveTracker/*.h"
-    "${CMAKE_CURRENT_LIST_DIR}/PSMoveTracker/PSEye/*.cpp"
-    "${CMAKE_CURRENT_LIST_DIR}/PSMoveTracker/PSEye/*.h"
-)
-list(APPEND PSMOVE_SERVICE_INCL_DIRS
-<<<<<<< HEAD
-    ${CMAKE_CURRENT_LIST_DIR}/Platform
-    ${CMAKE_CURRENT_LIST_DIR}/PSMoveConfig
-    ${CMAKE_CURRENT_LIST_DIR}/PSMoveController
-    ${CMAKE_CURRENT_LIST_DIR}/PSNaviController
-    ${CMAKE_CURRENT_LIST_DIR}/PSMoveTracker
-    ${CMAKE_CURRENT_LIST_DIR}/PSMoveTracker/PSEye
-)
-
-=======
-    ${ROOT_DIR}/src/psmoveservice/Filter
-    ${ROOT_DIR}/src/psmoveservice/Platform
-    ${ROOT_DIR}/src/psmoveservice/PSMoveConfig
-    ${ROOT_DIR}/src/psmoveservice/PSMoveController
-    ${ROOT_DIR}/src/psmoveservice/PSNaviController)
-    
->>>>>>> b6259ad8
-# Eigen math library
-list(APPEND PSMOVE_SERVICE_INCL_DIRS ${ROOT_DIR}/thirdparty/eigen/)
-
-# Boost.Application and type_index are header only (?)
-list(APPEND PSMOVE_SERVICE_INCL_DIRS
-    ${ROOT_DIR}/thirdparty/Boost.Application/include/
-    ${ROOT_DIR}/thirdparty/Boost.Application/example/
-    ${ROOT_DIR}/thirdparty/type_index/include/)
-
-# Protobuf (already found in top-level CMakeLists)
-list(APPEND PSMOVE_SERVICE_INCL_DIRS ${PROTOBUF_INCLUDE_DIRS})
-list(APPEND PSMOVE_SERVICE_REQ_LIBS ${PROTOBUF_LIBRARIES})
-
-# Boost. TODO: Trim this list.
-find_package(Boost 1.59.0 REQUIRED QUIET COMPONENTS atomic chrono date_time filesystem log log_setup program_options regex system thread)
-list(APPEND PSMOVE_SERVICE_INCL_DIRS ${Boost_INCLUDE_DIRS})
-list(APPEND PSMOVE_SERVICE_REQ_LIBS ${Boost_LIBRARIES})
-
-# hidapi
-include_directories(${ROOT_DIR}/thirdparty/hidapi/hidapi)
-IF(${CMAKE_SYSTEM_NAME} MATCHES "Windows")
-    list(APPEND PSMOVESERVICE_SRC ${ROOT_DIR}/thirdparty/hidapi/windows/hid.c)
-ELSEIF(${CMAKE_SYSTEM_NAME} MATCHES "Darwin")
-    list(APPEND PSMOVESERVICE_SRC ${ROOT_DIR}/thirdparty/hidapi/mac/hid.c)
-ELSE()
-    list(APPEND PSMOVESERVICE_SRC ${ROOT_DIR}/thirdparty/hidapi/linux/hid.c)
-ENDIF()
-
-# bluetooth
-list(APPEND PSMOVESERVICE_SRC
-    ${CMAKE_CURRENT_LIST_DIR}/Platform/BluetoothRequests.h
-    ${CMAKE_CURRENT_LIST_DIR}/Platform/BluetoothQueries.h)
-IF(${CMAKE_SYSTEM_NAME} MATCHES "Windows")
-    list(APPEND PSMOVESERVICE_SRC
-        ${CMAKE_CURRENT_LIST_DIR}/Platform/BluetoothRequestsWin32.cpp)
-ELSEIF(${CMAKE_SYSTEM_NAME} MATCHES "Darwin")
-    list(APPEND PSMOVESERVICE_SRC
-        ${CMAKE_CURRENT_LIST_DIR}/Platform/BluetoothRequestsOSX.mm
-        ${CMAKE_CURRENT_LIST_DIR}/Platform/BluetoothQueriesOSX.mm)
-ELSE()
-ENDIF()
-
-# PSMoveDataFrame
-list(APPEND PSMOVE_SERVICE_INCL_DIRS ${ROOT_DIR}/src/psmoveprotocol/)
-list(APPEND PSMOVE_SERVICE_REQ_LIBS PSMoveProtocol)
-
-<<<<<<< HEAD
-# Tracker
-# Requires OpenCV, PS3EYEDriver (Mac/Win64), CLEye (Win32)
-
-# OpenCV
-set(OpenCV_STATIC ON)
-FIND_PACKAGE(OpenCV REQUIRED)
-IF ("${OpenCV_LIBS}" STREQUAL "")
-    message("OpenCV Libs was empty! Manually setting.")
-    list(APPEND OpenCV_LIBS opencv_core opencv_imgproc opencv_calib3d opencv_video opencv_features2d opencv_ml opencv_highgui opencv_objdetect)
-ENDIF()
-IF ("${OpenCV_INCLUDE_DIRS}" STREQUAL "" AND ${OpenCV_DIR})
-    message("OpenCV include dirs was empty! Manually setting.")
-    set (OpenCV_INCLUDE_DIRS ${OpenCV_DIR}\include)
-ENDIF()
-list(APPEND PSMOVE_SERVICE_INCL_DIRS ${OpenCV_INCLUDE_DIRS})
-list(APPEND PSMOVE_SERVICE_REQ_LIBS ${OpenCV_LIBS})
-
-# PS3EYEDriver - only necessary on Mac and Win64, but can be used in Win32 (I think)
-IF (${CMAKE_SYSTEM_NAME} MATCHES "Darwin"
-    OR (${CMAKE_SYSTEM_NAME} MATCHES "Windows"))
-    #PS3EYEDriver
-    list(APPEND PSMOVE_SERVICE_INCL_DIRS ${ROOT_DIR}/thirdparty/PS3EYEDriver/src)
-    list(APPEND PSMOVESERVICE_SRC
-        ${ROOT_DIR}/thirdparty/PS3EYEDriver/src/ps3eye.h
-        ${ROOT_DIR}/thirdparty/PS3EYEDriver/src/ps3eye.cpp)
-    #Requires libusb
-    find_package(USB1 REQUIRED)
-    list(APPEND PSMOVE_SERVICE_INCL_DIRS ${LIBUSB_INCLUDE_DIR})
-    list(APPEND PSMOVE_SERVICE_REQ_LIBS ${LIBUSB_LIBRARIES})
-    add_definitions(-DHAVE_PS3EYE)
-ENDIF()
-
-# CL EYE - only on Win32
-SET(ISWIN32 FALSE)
-IF(${CMAKE_SYSTEM_NAME} MATCHES "Windows"
-    AND NOT(${CMAKE_C_SIZEOF_DATA_PTR} EQUAL 8))
-    SET(ISWIN32 TRUE)
-    add_definitions(-DHAVE_CLEYE)
-    list(APPEND PSMOVE_SERVICE_INCL_DIRS ${ROOT_DIR}/thirdparty/CLEYE)
-    list(APPEND PSMOVE_SERVICE_REQ_LIBS ${ROOT_DIR}/thirdparty/CLEYE/x86/lib/CLEyeMulticam.lib)
-    find_path(CL_EYE_SDK_PATH CLEyeMulticam.dll
-        HINTS C:/Windows/SysWOW64)
-    #The non-Multicam version does not require any libs/dlls/includes
-    #Uses OpenCV for video. Uses the registry for settings.
-    #But libusb is required for enumerating the devices and checking for the CL Eye Driver.
-    find_package(USB1 REQUIRED)
-    list(APPEND PSMOVE_SERVICE_INCL_DIRS ${LIBUSB_INCLUDE_DIR})
-    list(APPEND PSMOVE_SERVICE_REQ_LIBS ${LIBUSB_LIBRARIES})
-
-    # Windows utilities for querying driver infomation (provider name)
-    list(APPEND PSMOVE_SERVICE_INCL_DIRS ${ROOT_DIR}/src/psmoveservice/Platform)
-    list(APPEND PSMOVESERVICE_SRC
-=======
-# PSMoveMath
-list(APPEND PSMOVE_SERVICE_INCL_DIRS ${ROOT_DIR}/src/psmovemath/)
-list(APPEND PSMOVE_SERVICE_REQ_LIBS PSMoveMath)
-
-# TODO: Camera. See tests
-IF(${CMAKE_SYSTEM_NAME} MATCHES "Windows")
-    list(APPEND PSMOVESERVICE_SRC 
->>>>>>> b6259ad8
-        ${CMAKE_CURRENT_LIST_DIR}/Platform/USBDeviceInterfaceWin32.h
-        ${CMAKE_CURRENT_LIST_DIR}/Platform/USBDeviceInterfaceWin32.cpp)
-ENDIF()
-
-add_executable(PSMoveService ${PSMOVESERVICE_SRC})
-target_include_directories(PSMoveService PUBLIC ${PSMOVE_SERVICE_INCL_DIRS})
-target_link_libraries(PSMoveService ${PSMOVE_SERVICE_REQ_LIBS})
-
-# Only set the admin privilege escalation on MSVC builds (for service operations)
-IF(MSVC)
-set_target_properties(PSMoveService PROPERTIES LINK_FLAGS "/level='requireAdministrator' /uiAccess='false'")
-ENDIF()
-
-# Install    
-IF(${CMAKE_SYSTEM_NAME} MATCHES "Windows")
-install(TARGETS PSMoveService
-	RUNTIME DESTINATION ${ROOT_DIR}/win32/bin
-	LIBRARY DESTINATION ${ROOT_DIR}/win32/lib
-	ARCHIVE DESTINATION ${ROOT_DIR}/win32/lib)
-ELSE() #Linux/Darwin
-ENDIF()
-
-IF(${ISWIN32})
-    IF(${CL_EYE_SDK_PATH} STREQUAL "CL_EYE_SDK_PATH-NOTFOUND")
-        #If the developer does not have CLEyeMulticam.dll on their system,
-        #copy it to the correct directory to prevent crashes.
-        #If we distribute binaries (e.g., a server to use alongside a UE4 plugin)
-        #then we will distribute it with this DLL with the server exe.
-        #It will be up to CLEYE SDK users to delete this version of the DLL
-        #to use their system version.
-        add_custom_command(TARGET PSMoveService POST_BUILD
-            COMMAND ${CMAKE_COMMAND} -E copy_if_different
-                "${ROOT_DIR}/thirdparty/CLEYE/x86/bin/CLEyeMulticam.dll"
-                $<TARGET_FILE_DIR:PSMoveService>)
-    ENDIF()#CL_EYE not found
-ENDIF()#ISWIN32
+cmake_minimum_required(VERSION 3.0)
+
+set(ROOT_DIR ${CMAKE_CURRENT_LIST_DIR}/../..)
+
+# Dependencies
+set(PSMOVE_SERVICE_INCL_DIRS)
+set(PSMOVE_SERVICE_REQ_LIBS)
+
+# Platform specific libraries
+IF(${CMAKE_SYSTEM_NAME} MATCHES "Darwin")
+    find_library(IOKIT_FRAMEWORK IOKit)
+    find_library(COREFOUNDATION_FRAMEWORK CoreFoundation)
+    #find_library(QUARTZCORE QuartzCore)
+    find_library(APPKIT_FRAMEWORK AppKit)
+    #find_library(QTKIT QTKit)
+    find_library(AVFOUNDATION AVFoundation)
+    find_library(IOBLUETOOTH IOBluetooth)
+    #stdc++ ${QUARTZCORE} ${APPKIT_FRAMEWORK} ${QTKIT} ${AVFOUNDATION}
+    list(APPEND PSMOVE_SERVICE_REQ_LIBS
+        ${COREFOUNDATION_FRAMEWORK}
+        ${IOKIT_FRAMEWORK}
+        ${APPKIT_FRAMEWORK}
+        ${AVFOUNDATION}
+        ${IOBLUETOOTH})
+ELSEIF(${CMAKE_SYSTEM_NAME} MATCHES "Windows")
+    #OpenCV extra dependencies: comctl32 gdi32 ole32 setupapi ws2_32 vfw32
+    #setupapi required by hidapi
+    list(APPEND PSMOVE_SERVICE_REQ_LIBS bthprops setupapi)
+    IF(MINGW)
+        #list(APPEND PSMOVE_SERVICE_REQ_LIBS stdc++)
+    ENDIF(MINGW)
+ELSE() #Linux
+ENDIF()
+
+# Source files for PSMoveService
+file(GLOB PSMOVESERVICE_SRC
+    "${CMAKE_CURRENT_LIST_DIR}/*.cpp"
+    "${CMAKE_CURRENT_LIST_DIR}/*.h"
+    "${CMAKE_CURRENT_LIST_DIR}/Filter/*.cpp"
+    "${CMAKE_CURRENT_LIST_DIR}/Filter/*.h"        
+    "${CMAKE_CURRENT_LIST_DIR}/PSMoveConfig/*.cpp"
+    "${CMAKE_CURRENT_LIST_DIR}/PSMoveConfig/*.h"    
+    "${CMAKE_CURRENT_LIST_DIR}/PSMoveController/*.cpp"
+    "${CMAKE_CURRENT_LIST_DIR}/PSMoveController/*.h"
+    "${CMAKE_CURRENT_LIST_DIR}/PSNaviController/*.cpp"
+    "${CMAKE_CURRENT_LIST_DIR}/PSNaviController/*.h"
+    "${CMAKE_CURRENT_LIST_DIR}/PSMoveTracker/*.cpp"
+    "${CMAKE_CURRENT_LIST_DIR}/PSMoveTracker/*.h"
+    "${CMAKE_CURRENT_LIST_DIR}/PSMoveTracker/PSEye/*.cpp"
+    "${CMAKE_CURRENT_LIST_DIR}/PSMoveTracker/PSEye/*.h"
+)
+list(APPEND PSMOVE_SERVICE_INCL_DIRS
+    ${ROOT_DIR}/src/psmoveservice/Filter
+    ${CMAKE_CURRENT_LIST_DIR}/Platform
+    ${CMAKE_CURRENT_LIST_DIR}/PSMoveConfig
+    ${CMAKE_CURRENT_LIST_DIR}/PSMoveController
+    ${CMAKE_CURRENT_LIST_DIR}/PSNaviController
+    ${CMAKE_CURRENT_LIST_DIR}/PSMoveTracker
+    ${CMAKE_CURRENT_LIST_DIR}/PSMoveTracker/PSEye
+)
+
+# Eigen math library
+list(APPEND PSMOVE_SERVICE_INCL_DIRS ${ROOT_DIR}/thirdparty/eigen/)
+
+# Boost.Application and type_index are header only (?)
+list(APPEND PSMOVE_SERVICE_INCL_DIRS
+    ${ROOT_DIR}/thirdparty/Boost.Application/include/
+    ${ROOT_DIR}/thirdparty/Boost.Application/example/
+    ${ROOT_DIR}/thirdparty/type_index/include/)
+
+# Protobuf (already found in top-level CMakeLists)
+list(APPEND PSMOVE_SERVICE_INCL_DIRS ${PROTOBUF_INCLUDE_DIRS})
+list(APPEND PSMOVE_SERVICE_REQ_LIBS ${PROTOBUF_LIBRARIES})
+
+# Boost. TODO: Trim this list.
+find_package(Boost 1.59.0 REQUIRED QUIET COMPONENTS atomic chrono date_time filesystem log log_setup program_options regex system thread)
+list(APPEND PSMOVE_SERVICE_INCL_DIRS ${Boost_INCLUDE_DIRS})
+list(APPEND PSMOVE_SERVICE_REQ_LIBS ${Boost_LIBRARIES})
+
+# hidapi
+include_directories(${ROOT_DIR}/thirdparty/hidapi/hidapi)
+IF(${CMAKE_SYSTEM_NAME} MATCHES "Windows")
+    list(APPEND PSMOVESERVICE_SRC ${ROOT_DIR}/thirdparty/hidapi/windows/hid.c)
+ELSEIF(${CMAKE_SYSTEM_NAME} MATCHES "Darwin")
+    list(APPEND PSMOVESERVICE_SRC ${ROOT_DIR}/thirdparty/hidapi/mac/hid.c)
+ELSE()
+    list(APPEND PSMOVESERVICE_SRC ${ROOT_DIR}/thirdparty/hidapi/linux/hid.c)
+ENDIF()
+
+# bluetooth
+list(APPEND PSMOVESERVICE_SRC
+    ${CMAKE_CURRENT_LIST_DIR}/Platform/BluetoothRequests.h
+    ${CMAKE_CURRENT_LIST_DIR}/Platform/BluetoothQueries.h)
+IF(${CMAKE_SYSTEM_NAME} MATCHES "Windows")
+    list(APPEND PSMOVESERVICE_SRC
+        ${CMAKE_CURRENT_LIST_DIR}/Platform/BluetoothRequestsWin32.cpp)
+ELSEIF(${CMAKE_SYSTEM_NAME} MATCHES "Darwin")
+    list(APPEND PSMOVESERVICE_SRC
+        ${CMAKE_CURRENT_LIST_DIR}/Platform/BluetoothRequestsOSX.mm
+        ${CMAKE_CURRENT_LIST_DIR}/Platform/BluetoothQueriesOSX.mm)
+ELSE()
+ENDIF()
+
+# PSMoveDataFrame
+list(APPEND PSMOVE_SERVICE_INCL_DIRS ${ROOT_DIR}/src/psmoveprotocol/)
+list(APPEND PSMOVE_SERVICE_REQ_LIBS PSMoveProtocol)
+
+# PSMoveMath
+list(APPEND PSMOVE_SERVICE_INCL_DIRS ${ROOT_DIR}/src/psmovemath/)
+list(APPEND PSMOVE_SERVICE_REQ_LIBS PSMoveMath)
+
+# Tracker
+# Requires OpenCV, PS3EYEDriver (Mac/Win64), CLEye (Win32)
+
+# OpenCV
+set(OpenCV_STATIC ON)
+FIND_PACKAGE(OpenCV REQUIRED)
+IF ("${OpenCV_LIBS}" STREQUAL "")
+    message("OpenCV Libs was empty! Manually setting.")
+    list(APPEND OpenCV_LIBS opencv_core opencv_imgproc opencv_calib3d opencv_video opencv_features2d opencv_ml opencv_highgui opencv_objdetect)
+ENDIF()
+IF ("${OpenCV_INCLUDE_DIRS}" STREQUAL "" AND ${OpenCV_DIR})
+    message("OpenCV include dirs was empty! Manually setting.")
+    set (OpenCV_INCLUDE_DIRS ${OpenCV_DIR}\include)
+ENDIF()
+list(APPEND PSMOVE_SERVICE_INCL_DIRS ${OpenCV_INCLUDE_DIRS})
+list(APPEND PSMOVE_SERVICE_REQ_LIBS ${OpenCV_LIBS})
+
+# PS3EYEDriver - only necessary on Mac and Win64, but can be used in Win32 (I think)
+IF (${CMAKE_SYSTEM_NAME} MATCHES "Darwin"
+    OR (${CMAKE_SYSTEM_NAME} MATCHES "Windows"))
+    #PS3EYEDriver
+    list(APPEND PSMOVE_SERVICE_INCL_DIRS ${ROOT_DIR}/thirdparty/PS3EYEDriver/src)
+    list(APPEND PSMOVESERVICE_SRC
+        ${ROOT_DIR}/thirdparty/PS3EYEDriver/src/ps3eye.h
+        ${ROOT_DIR}/thirdparty/PS3EYEDriver/src/ps3eye.cpp)
+    #Requires libusb
+    find_package(USB1 REQUIRED)
+    list(APPEND PSMOVE_SERVICE_INCL_DIRS ${LIBUSB_INCLUDE_DIR})
+    list(APPEND PSMOVE_SERVICE_REQ_LIBS ${LIBUSB_LIBRARIES})
+    add_definitions(-DHAVE_PS3EYE)
+ENDIF()
+
+# CL EYE - only on Win32
+SET(ISWIN32 FALSE)
+IF(${CMAKE_SYSTEM_NAME} MATCHES "Windows"
+    AND NOT(${CMAKE_C_SIZEOF_DATA_PTR} EQUAL 8))
+    SET(ISWIN32 TRUE)
+    add_definitions(-DHAVE_CLEYE)
+    list(APPEND PSMOVE_SERVICE_INCL_DIRS ${ROOT_DIR}/thirdparty/CLEYE)
+    list(APPEND PSMOVE_SERVICE_REQ_LIBS ${ROOT_DIR}/thirdparty/CLEYE/x86/lib/CLEyeMulticam.lib)
+    find_path(CL_EYE_SDK_PATH CLEyeMulticam.dll
+        HINTS C:/Windows/SysWOW64)
+    #The non-Multicam version does not require any libs/dlls/includes
+    #Uses OpenCV for video. Uses the registry for settings.
+    #But libusb is required for enumerating the devices and checking for the CL Eye Driver.
+    find_package(USB1 REQUIRED)
+    list(APPEND PSMOVE_SERVICE_INCL_DIRS ${LIBUSB_INCLUDE_DIR})
+    list(APPEND PSMOVE_SERVICE_REQ_LIBS ${LIBUSB_LIBRARIES})
+
+    # Windows utilities for querying driver infomation (provider name)
+    list(APPEND PSMOVE_SERVICE_INCL_DIRS ${ROOT_DIR}/src/psmoveservice/Platform)
+    list(APPEND PSMOVESERVICE_SRC
+        ${CMAKE_CURRENT_LIST_DIR}/Platform/USBDeviceInterfaceWin32.h
+        ${CMAKE_CURRENT_LIST_DIR}/Platform/USBDeviceInterfaceWin32.cpp)
+ENDIF()
+
+add_executable(PSMoveService ${PSMOVESERVICE_SRC})
+target_include_directories(PSMoveService PUBLIC ${PSMOVE_SERVICE_INCL_DIRS})
+target_link_libraries(PSMoveService ${PSMOVE_SERVICE_REQ_LIBS})
+
+# Only set the admin privilege escalation on MSVC builds (for service operations)
+IF(MSVC)
+set_target_properties(PSMoveService PROPERTIES LINK_FLAGS "/level='requireAdministrator' /uiAccess='false'")
+ENDIF()
+
+# Install    
+IF(${CMAKE_SYSTEM_NAME} MATCHES "Windows")
+install(TARGETS PSMoveService
+	RUNTIME DESTINATION ${ROOT_DIR}/win32/bin
+	LIBRARY DESTINATION ${ROOT_DIR}/win32/lib
+	ARCHIVE DESTINATION ${ROOT_DIR}/win32/lib)
+ELSE() #Linux/Darwin
+ENDIF()
+
+IF(${ISWIN32})
+    IF(${CL_EYE_SDK_PATH} STREQUAL "CL_EYE_SDK_PATH-NOTFOUND")
+        #If the developer does not have CLEyeMulticam.dll on their system,
+        #copy it to the correct directory to prevent crashes.
+        #If we distribute binaries (e.g., a server to use alongside a UE4 plugin)
+        #then we will distribute it with this DLL with the server exe.
+        #It will be up to CLEYE SDK users to delete this version of the DLL
+        #to use their system version.
+        add_custom_command(TARGET PSMoveService POST_BUILD
+            COMMAND ${CMAKE_COMMAND} -E copy_if_different
+                "${ROOT_DIR}/thirdparty/CLEYE/x86/bin/CLEyeMulticam.dll"
+                $<TARGET_FILE_DIR:PSMoveService>)
+    ENDIF()#CL_EYE not found
+ENDIF()#ISWIN32