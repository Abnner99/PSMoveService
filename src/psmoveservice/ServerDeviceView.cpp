//-- includes -----
#include "ServerDeviceView.h"
#include "ServerLog.h"

#include <chrono>

//-- private methods -----

//-- public implementation -----
ServerDeviceView::ServerDeviceView(
    const int device_id)
    : m_bHasUnpublishedState(false)
    , m_last_updated_tick(0)
    , m_sequence_number(0)
    , m_deviceID(device_id)
{
}

ServerDeviceView::~ServerDeviceView()
{
}

bool
ServerDeviceView::open(const DeviceEnumerator *enumerator)
{
    // Attempt to allocate the device 
    bool bSuccess= allocate_device_interface(enumerator);
    
    // Attempt to open the device
    if (bSuccess)
    {
        bSuccess= getDevice()->open(enumerator);
    }
    
    if (bSuccess)
    {
        // Consider a successful opening as an update
        m_last_updated_tick=
        std::chrono::duration_cast< std::chrono::milliseconds >(
            std::chrono::system_clock::now().time_since_epoch()).count();
    }

    return bSuccess;
}

bool
ServerDeviceView::getIsOpen() const
{
    IDeviceInterface* device= getDevice();

    return (device != nullptr) ? device->getIsOpen() : false;
}

bool ServerDeviceView::poll()
{
    bool bSuccessfullyUpdated= true;
    
    IDeviceInterface* device = getDevice();

    // Only poll data from open, bluetooth controllers
    if (device != nullptr && device->getIsReadyToPoll())
    {
        switch (device->poll())
        {
<<<<<<< HEAD
            case IDeviceInterface::_PollResultSuccessNoData:
=======
        case IControllerInterface::_PollResultSuccessNoData:
>>>>>>> b6259ad8
            {
                long long now =
                    std::chrono::duration_cast< std::chrono::milliseconds >(
                        std::chrono::system_clock::now().time_since_epoch()).count();
                long diff= static_cast<long>(now - m_last_updated_tick);
                long max_timeout= device->getDataTimeout();
                
                if (diff > max_timeout)
                {
                    SERVER_LOG_INFO("ServerControllerView::poll_open_controllers") <<
                    "Controller id " << getDeviceID() << " closing due to no data timeout (" << max_timeout << "ms)";
                    device->close();
                    
                    bSuccessfullyUpdated= false;
                }
            }
            break;
                
<<<<<<< HEAD
            case IDeviceInterface::_PollResultSuccessNewData:
=======
        case IControllerInterface::_PollResultSuccessNewData:
>>>>>>> b6259ad8
            {
                m_last_updated_tick=
                    std::chrono::duration_cast< std::chrono::milliseconds >(
                        std::chrono::system_clock::now().time_since_epoch()).count();
                
                // If we got new sensor data, then we have new state to publish
                markStateAsUnpublished();

                bSuccessfullyUpdated= true;
            }
            break;
                
<<<<<<< HEAD
            case IDeviceInterface::_PollResultFailure:
=======
        case IControllerInterface::_PollResultFailure:
>>>>>>> b6259ad8
            {
                SERVER_LOG_INFO("ServerControllerView::poll_open_controllers") <<
                "Controller id " << getDeviceID() << " closing due to failed read";
                device->close();
                
                bSuccessfullyUpdated= false;
            }
            break;
        }
    }
    
    return bSuccessfullyUpdated;
}

void ServerDeviceView::publish()
{
    if (m_bHasUnpublishedState)
    {
        publish_device_data_frame();

        m_bHasUnpublishedState= false;
        m_sequence_number++;
    }
}

void
ServerDeviceView::close()
{
    if (getIsOpen())
    {
        getDevice()->close();
        free_device_interface();
    }
}

bool
ServerDeviceView::matchesDeviceEnumerator(const DeviceEnumerator *enumerator) const
{
    return getIsOpen() && getDevice()->matchesDeviceEnumerator(enumerator);
}<|MERGE_RESOLUTION|>--- conflicted
+++ resolved
@@ -62,11 +62,7 @@
     {
         switch (device->poll())
         {
-<<<<<<< HEAD
-            case IDeviceInterface::_PollResultSuccessNoData:
-=======
         case IControllerInterface::_PollResultSuccessNoData:
->>>>>>> b6259ad8
             {
                 long long now =
                     std::chrono::duration_cast< std::chrono::milliseconds >(
@@ -85,11 +81,7 @@
             }
             break;
                 
-<<<<<<< HEAD
-            case IDeviceInterface::_PollResultSuccessNewData:
-=======
         case IControllerInterface::_PollResultSuccessNewData:
->>>>>>> b6259ad8
             {
                 m_last_updated_tick=
                     std::chrono::duration_cast< std::chrono::milliseconds >(
@@ -102,11 +94,7 @@
             }
             break;
                 
-<<<<<<< HEAD
-            case IDeviceInterface::_PollResultFailure:
-=======
         case IControllerInterface::_PollResultFailure:
->>>>>>> b6259ad8
             {
                 SERVER_LOG_INFO("ServerControllerView::poll_open_controllers") <<
                 "Controller id " << getDeviceID() << " closing due to failed read";
