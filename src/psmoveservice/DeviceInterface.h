--- conflicted
+++ resolved
@@ -150,12 +150,9 @@
 class IHMDInterface : public IDeviceInterface
 {
 public:
-<<<<<<< HEAD
-=======
     // -- Getters
     // Returns the full usb device path for the tracker
     virtual std::string getUSBDevicePath() const = 0;
->>>>>>> b6259ad8
 };
 
 #endif // DEVICE_INTERFACE_H