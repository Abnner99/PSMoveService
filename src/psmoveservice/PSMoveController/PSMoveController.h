#ifndef PSMOVE_CONTROLLER_H
#define PSMOVE_CONTROLLER_H

#include "PSMoveDataFrame.h"
#include "PSMoveConfig.h"
#include "../DeviceEnumerator.h"
#include "../DeviceInterface.h"
#include "MathAlignment.h"
#include "hidapi.h"
#include <string>
#include <vector>
#include <deque>

struct PSMoveHIDDetails {
    std::string Device_path;
    hid_device *Handle;
    std::string Device_path_addr; // only needed by Win > 8.1, otherwise ignored.
    hid_device *Handle_addr; // only needed by Win > 8.1, otherwise ignored.
    std::string Bt_addr;      // The bluetooth address of the controller
    std::string Host_bt_addr; // The bluetooth address of the adapter registered with the controller
};

struct PSMoveDataInput;  // See .cpp for full declaration

class PSMoveControllerConfig : public PSMoveConfig
{
public:
    static const int CONFIG_VERSION;

    PSMoveControllerConfig(const std::string &fnamebase = "PSMoveControllerConfig")
        : PSMoveConfig(fnamebase)
        , is_valid(false)
        , version(CONFIG_VERSION)
        , max_poll_failure_count(100) 
        , cal_ag_xyz_kb(2, std::vector<std::vector<float>>(3, std::vector<float>(2, 0.f)))
    {
        magnetometer_ellipsoid.clear();
        magnetometer_identity = Eigen::Vector3f::Zero();
    };

    virtual const boost::property_tree::ptree config2ptree();
    virtual void ptree2config(const boost::property_tree::ptree &pt);

    bool is_valid;
    long version;
    long max_poll_failure_count;
    std::vector<std::vector<std::vector<float>>> cal_ag_xyz_kb;
    EigenFitEllipsoid magnetometer_ellipsoid;
    Eigen::Vector3f magnetometer_identity;
};

// https://code.google.com/p/moveonpc/wiki/InputReport
struct PSMoveControllerState : public CommonControllerState
{
    int RawSequence;                               // 4-bit (1..16).
                                                // Sometimes frames are dropped.
    
    unsigned int RawTimeStamp;                     // 16-bit (time since ?, units?)
                                                // About 1150 between in-order frames.

    ButtonState Triangle;
    ButtonState Circle;
    ButtonState Cross;
    ButtonState Square;
    ButtonState Select;
    ButtonState Start;
    ButtonState PS;
    ButtonState Move;

    unsigned char Trigger;  // 0-255. Average of last two frames.

    std::vector< std::vector<float> > Accel;    // Two frames of 3 dimensions
    std::vector< std::vector<float> > Gyro;     // Two frames of 3 dimensions
    std::vector<int> Mag;                       // One frame of 3 dimensions

    int TempRaw;

    //TODO: high-precision timestamp. Need to do in hidapi?
    
    PSMoveControllerState()
    {
        clear();
    }

    void clear()
    {
        CommonControllerState::clear();

        RawSequence = 0;
        RawTimeStamp = 0;

        DeviceType = PSMove;

        Triangle = Button_UP;
        Circle = Button_UP;
        Cross = Button_UP;
        Square = Button_UP;
        Select = Button_UP;
        Start = Button_UP;
        PS = Button_UP;
        Move = Button_UP;

        Trigger= 0;

        Accel = { {0, 0, 0}, {0, 0, 0} };
        Gyro = { {0, 0, 0}, {0, 0, 0} };
        Mag = {0, 0, 0};

        TempRaw= 0;
    }
};

class PSMoveController : public IControllerInterface {
public:
    PSMoveController();
    ~PSMoveController();

    // PSMoveController
    bool open(); // Opens the first HID device for the controller
    
    // -- IDeviceInterface
    virtual bool matchesDeviceEnumerator(const DeviceEnumerator *enumerator) const override;
    virtual bool open(const DeviceEnumerator *enumerator) override;
    virtual bool getIsOpen() const override;
    virtual bool getIsReadyToPoll() const override;
    virtual IDeviceInterface::ePollResult poll() override;
    virtual void close() override;
    virtual long getDataTimeout() const override;
    virtual CommonDeviceState::eDeviceType getDeviceType() const override;
    virtual const CommonDeviceState * getState(int lookBack = 0) const override;
    //virtual void getState(CommonDeviceState *out_state, int lookBack = 0) const override;
    
    // -- IControllerInterface
    virtual bool setHostBluetoothAddress(const std::string &address) override;
    virtual bool getIsBluetooth() const override;
    virtual std::string getUSBDevicePath() const override;
    virtual std::string getHostBluetoothAddress() const override;
    virtual std::string getSerial() const override;

    // -- Getters
    inline const PSMoveControllerConfig *getConfig() const
    { return &cfg; }
    inline PSMoveControllerConfig *getConfigMutable()
    { return &cfg; }
    float getTempCelsius() const;
    static CommonDeviceState::eDeviceType getDeviceTypeStatic()
    { return CommonDeviceState::PSMove; }

    // -- Setters
    bool setLED(unsigned char r, unsigned char g, unsigned char b); // 0x00..0xff. TODO: vec3
    bool setLEDPWMFrequency(unsigned long freq);    // 733..24e6
    bool setRumbleIntensity(unsigned char value);

<<<<<<< HEAD
=======
    // IControllerInterface
    virtual bool matchesDeviceEnumerator(const DeviceEnumerator *enumerator) const override;
    virtual bool open(const DeviceEnumerator *enumerator) override;
    virtual IDeviceInterface::ePollResult poll() override;
    virtual void close() override;
    virtual bool setHostBluetoothAddress(const std::string &address) override;

    // -- Getters
    virtual bool getIsBluetooth() const override;
    virtual bool getIsReadyToPoll() const override;
    virtual std::string getUSBDevicePath() const override;
    virtual std::string getSerial() const override;
    virtual std::string getHostBluetoothAddress() const override;
    virtual bool getIsOpen() const override;
    static CommonDeviceState::eDeviceType getDeviceTypeStatic() 
    { return CommonDeviceState::PSMove; }
    virtual CommonDeviceState::eDeviceType getDeviceType() const override;
    virtual const CommonDeviceState * getState(int lookBack = 0) const override;
    virtual long getMaxPollFailureCount() const override;

>>>>>>> aa2a2114
private:    
    bool getBTAddress(std::string& host, std::string& controller);
    void loadCalibration();                         // Use USB or file if on BT
    
    bool writeDataOut();                            // Setters will call this
    
    // Constant while a controller is open
    PSMoveControllerConfig cfg;
    PSMoveHIDDetails HIDDetails;
    bool IsBluetooth;                               // true if valid serial number on device opening

    // Cached Setter State
    unsigned char LedR, LedG, LedB;
    unsigned char Rumble;
    unsigned long LedPWMF;

    // Read Controller State
    int NextPollSequenceNumber;
    std::deque<PSMoveControllerState> ControllerStates;
    PSMoveDataInput* InData;                        // Buffer to copy hidapi reports into
};
#endif // PSMOVE_CONTROLLER_H<|MERGE_RESOLUTION|>--- conflicted
+++ resolved
@@ -125,10 +125,9 @@
     virtual bool getIsReadyToPoll() const override;
     virtual IDeviceInterface::ePollResult poll() override;
     virtual void close() override;
-    virtual long getDataTimeout() const override;
+    virtual long getMaxPollFailureCount() const override;
     virtual CommonDeviceState::eDeviceType getDeviceType() const override;
     virtual const CommonDeviceState * getState(int lookBack = 0) const override;
-    //virtual void getState(CommonDeviceState *out_state, int lookBack = 0) const override;
     
     // -- IControllerInterface
     virtual bool setHostBluetoothAddress(const std::string &address) override;
@@ -151,29 +150,6 @@
     bool setLEDPWMFrequency(unsigned long freq);    // 733..24e6
     bool setRumbleIntensity(unsigned char value);
 
-<<<<<<< HEAD
-=======
-    // IControllerInterface
-    virtual bool matchesDeviceEnumerator(const DeviceEnumerator *enumerator) const override;
-    virtual bool open(const DeviceEnumerator *enumerator) override;
-    virtual IDeviceInterface::ePollResult poll() override;
-    virtual void close() override;
-    virtual bool setHostBluetoothAddress(const std::string &address) override;
-
-    // -- Getters
-    virtual bool getIsBluetooth() const override;
-    virtual bool getIsReadyToPoll() const override;
-    virtual std::string getUSBDevicePath() const override;
-    virtual std::string getSerial() const override;
-    virtual std::string getHostBluetoothAddress() const override;
-    virtual bool getIsOpen() const override;
-    static CommonDeviceState::eDeviceType getDeviceTypeStatic() 
-    { return CommonDeviceState::PSMove; }
-    virtual CommonDeviceState::eDeviceType getDeviceType() const override;
-    virtual const CommonDeviceState * getState(int lookBack = 0) const override;
-    virtual long getMaxPollFailureCount() const override;
-
->>>>>>> aa2a2114
 private:    
     bool getBTAddress(std::string& host, std::string& controller);
     void loadCalibration();                         // Use USB or file if on BT
