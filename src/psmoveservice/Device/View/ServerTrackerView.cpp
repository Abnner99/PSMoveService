//-- includes -----
#include "ServerTrackerView.h"
#include "DeviceEnumerator.h"
#include "PS3EyeTracker.h"
#include "PSMoveProtocol.pb.h"
#include "ServerUtility.h"
#include "ServerLog.h"
#include "ServerRequestHandler.h"
#include "SharedTrackerState.h"

#include <boost/interprocess/shared_memory_object.hpp>
#include <boost/interprocess/mapped_region.hpp>
#include <boost/interprocess/sync/scoped_lock.hpp>
#include <memory>

#include "opencv2/core.hpp"

//-- private methods -----
class SharedVideoFrameReadWriteAccessor
{
public:
    SharedVideoFrameReadWriteAccessor()
        : m_shared_memory_object(nullptr)
        , m_region(nullptr)
    {}

    ~SharedVideoFrameReadWriteAccessor()
    {
        dispose();
    }

    bool initialize(const char *shared_memory_name, int width, int height, int stride)
    {
        bool bSuccess = false;

        try
        {
            SERVER_LOG_INFO("SharedMemory::initialize()") << "Allocating shared memory: " << shared_memory_name;

            // Remember the name of the shared memory
            m_shared_memory_name = shared_memory_name;

            // Make sure the shared memory block has been removed first
            boost::interprocess::shared_memory_object::remove(shared_memory_name);

            // Allow non admin-level processed to access the shared memory
            boost::interprocess::permissions permissions;
            permissions.set_unrestricted();

            // Create the shared memory object
            m_shared_memory_object =
                new boost::interprocess::shared_memory_object(
                    boost::interprocess::create_only,
                    shared_memory_name,
                    boost::interprocess::read_write,
                    permissions);

            // Resize the shared memory
            m_shared_memory_object->truncate(SharedVideoFrameHeader::computeTotalSize(stride, width));

            // Map all of the shared memory for read/write access
            m_region = new boost::interprocess::mapped_region(*m_shared_memory_object, boost::interprocess::read_write);

            // Initialize the shared memory (call constructor using placement new)
            // This make sure the mutex has the constructor called on it.
            SharedVideoFrameHeader *frameState = new (getFrameHeader()) SharedVideoFrameHeader();
            
            frameState->width = width;
            frameState->height = height;
            frameState->stride = stride;
            frameState->frame_index = 0;
            std::memset(
                frameState->getBufferMutable(),
                0,
                SharedVideoFrameHeader::computeVideoBufferSize(stride, height));

            bSuccess = true;
        }
        catch (boost::interprocess::interprocess_exception* e)
        {
            dispose();
            SERVER_LOG_ERROR("SharedMemory::initialize()") << "Failed to allocated shared memory: " << m_shared_memory_name
                << ", reason: " << e->what();
        }

        return bSuccess;
    }

    void dispose()
    {
        if (m_region != nullptr)
        {
            // Call the destructor manually on the frame header since it was constructed via placement new
            // This will make sure the mutex has the destructor called on it.
            getFrameHeader()->~SharedVideoFrameHeader();
            
            delete m_region;
            m_region = nullptr;
        }

        if (m_shared_memory_object != nullptr)
        {
            delete m_shared_memory_object;
            m_shared_memory_object = nullptr;
        }

        if (!boost::interprocess::shared_memory_object::remove(m_shared_memory_name))
        {
            SERVER_LOG_ERROR("SharedMemory::dispose") << "Failed to free shared memory: " << m_shared_memory_name;
        }
    }

    void writeVideoFrame(const unsigned char *buffer)
    {
        SharedVideoFrameHeader *sharedFrameState = getFrameHeader();
        boost::interprocess::scoped_lock<boost::interprocess::interprocess_mutex> lock(sharedFrameState->mutex);

        size_t buffer_size = 
            SharedVideoFrameHeader::computeVideoBufferSize(sharedFrameState->stride, sharedFrameState->height);
        size_t total_shared_mem_size =
            SharedVideoFrameHeader::computeTotalSize(sharedFrameState->stride, sharedFrameState->height);
        assert(m_region->get_size() >= total_shared_mem_size);

        ++sharedFrameState->frame_index;
        std::memcpy(sharedFrameState->getBufferMutable(), buffer, buffer_size);
    }

protected:
    SharedVideoFrameHeader *getFrameHeader()
    {
        return reinterpret_cast<SharedVideoFrameHeader *>(m_region->get_address());
    }

private:
    const char *m_shared_memory_name;
    boost::interprocess::shared_memory_object *m_shared_memory_object;
    boost::interprocess::mapped_region *m_region;
};

//-- public implementation -----
ServerTrackerView::ServerTrackerView(const int device_id)
    : ServerDeviceView(device_id)
    , m_shared_memory_accesor(nullptr)
    , m_shared_memory_video_stream_count(0)
    , m_device(nullptr)
{
    ServerUtility::format_string(m_shared_memory_name, sizeof(m_shared_memory_name), "tracker_view_%d", device_id);
}

ServerTrackerView::~ServerTrackerView()
{
    if (m_shared_memory_accesor != nullptr)
    {
        delete m_shared_memory_accesor;
    }

    if (m_device != nullptr)
    {
        delete m_device;
    }
}

CommonDeviceState::eDeviceType
ServerTrackerView::getTrackerDeviceType() const
{
    return m_device->getDeviceType();
}

ITrackerInterface::eDriverType 
ServerTrackerView::getTrackerDriverType() const
{
    return m_device->getDriverType();
}

std::string
ServerTrackerView::getUSBDevicePath() const
{
    return m_device->getUSBDevicePath();
}

std::string 
ServerTrackerView::getSharedMemoryStreamName() const
{
    return std::string(m_shared_memory_name);
}

bool ServerTrackerView::open(const class DeviceEnumerator *enumerator)
{
    bool bSuccess = ServerDeviceView::open(enumerator);

    if (bSuccess)
    {
        int width, height, stride;

        // Make sure the shared memory block has been removed first
        boost::interprocess::shared_memory_object::remove(m_shared_memory_name);

        // Query the video frame first so that we know how big to make the buffer
        if (m_device->getVideoFrameDimensions(&width, &height, &stride))
        {
            assert(m_shared_memory_accesor == nullptr);
            m_shared_memory_accesor = new SharedVideoFrameReadWriteAccessor();

            if (!m_shared_memory_accesor->initialize(m_shared_memory_name, width, height, stride))
            {
                delete m_shared_memory_accesor;
                m_shared_memory_accesor = nullptr;

                SERVER_LOG_ERROR("ServerTrackerView::open()") << "Failed to allocated shared memory: " << m_shared_memory_name;
            }
        }
        else
        {
            SERVER_LOG_ERROR("ServerTrackerView::open()") << "Failed to video frame dimensions";
        }
    }

    return bSuccess;
}

void ServerTrackerView::close()
{
    if (m_shared_memory_accesor != nullptr)
    {
        delete m_shared_memory_accesor;
        m_shared_memory_accesor = nullptr;
    }
}

void ServerTrackerView::startSharedMemoryVideoStream()
{
    ++m_shared_memory_video_stream_count;
}

void ServerTrackerView::stopSharedMemoryVideoStream()
{
    assert(m_shared_memory_video_stream_count > 0);
    --m_shared_memory_video_stream_count;
}

bool ServerTrackerView::poll()
{
    bool bSuccess = ServerDeviceView::poll();

    if (bSuccess)
    {
        // Copy the video frame to shared memory (if requested)
        if (m_shared_memory_accesor != nullptr && m_shared_memory_video_stream_count > 0)
        {
            const unsigned char *buffer= m_device->getVideoFrameBuffer();

            if (buffer != nullptr)
            {
                m_shared_memory_accesor->writeVideoFrame(buffer);
            }
        }
    }

    return bSuccess;
}

bool ServerTrackerView::allocate_device_interface(const class DeviceEnumerator *enumerator)
{
    switch (enumerator->get_device_type())
    {
    case CommonDeviceState::PS3EYE:
    {
        m_device = new PS3EyeTracker();
    } break;
    default:
        break;
    }

    return m_device != nullptr;
}

void ServerTrackerView::free_device_interface()
{
    if (m_device != nullptr)
    {
        delete m_device;  // Deleting abstract object should be OK because
        // this (ServerDeviceView) is abstract as well.
        // All non-abstract children will have non-abstract types
        // for m_device.
        m_device = nullptr;
    }
}

void ServerTrackerView::publish_device_data_frame()
{
    // Tell the server request handler we want to send out tracker updates.
    // This will call generate_tracker_data_frame_for_stream for each listening connection.
    ServerRequestHandler::get_instance()->publish_tracker_data_frame(
        this, &ServerTrackerView::generate_tracker_data_frame_for_stream);
}

void ServerTrackerView::generate_tracker_data_frame_for_stream(
    const ServerTrackerView *tracker_view,
    const struct TrackerStreamInfo *stream_info,
    DeviceDataFramePtr &data_frame)
{
    PSMoveProtocol::DeviceDataFrame_TrackerDataPacket *tracker_data_frame =
        data_frame->mutable_tracker_data_packet();

    tracker_data_frame->set_tracker_id(tracker_view->getDeviceID());
    tracker_data_frame->set_sequence_num(tracker_view->m_sequence_number);
    tracker_data_frame->set_isconnected(tracker_view->getDevice()->getIsOpen());

    switch (tracker_view->getTrackerDeviceType())
    {
    case CommonDeviceState::PS3EYE:
        {
            //TODO: PS3EYE tracker location
        } break;
    //case CommonDeviceState::RiftDK2Sensor:
    //    {
    //        //TODO: RiftDK2Sensor tracker location
    //    } break;
    default:
        assert(0 && "Unhandled Tracker type");
    }

    data_frame->set_device_category(PSMoveProtocol::DeviceDataFrame::TRACKER);
}

double ServerTrackerView::getExposure() const
{
    return m_device->getExposure();
}

void ServerTrackerView::setExposure(double value)
{
    m_device->setExposure(value);
}

<<<<<<< HEAD
bool
ServerTrackerView::getPositionForObject(IDeviceInterface* tracked_object, glm::vec3* out_position)
{
    if (m_bHasUnpublishedState)
    {
        unsigned char r, g, b;
        std::tie(r, g, b) = tracked_object->getColour();
        
        const unsigned char *vid_buff = m_device->getVideoFrameBuffer();
        
        int _width, _height, _stride;
        m_device->getVideoFrameDimensions(&_width, &_height, &_stride);
        
        cv::Mat frame = cv::Mat(_width, _height, CV_8U, &vid_buff, _stride);
        
        //TODO: ROI seed on last known position, clamp to frame edges.
        
        // TODO: Colour filter
        
    }
    return false;
}



=======
void ServerTrackerView::getCameraIntrinsics(
    float &outFocalLengthX, float &outFocalLengthY,
    float &outPrincipalX, float &outPrincipalY) const
{
    m_device->getCameraIntrinsics(
        outFocalLengthX, outFocalLengthY,
        outPrincipalX, outPrincipalY);
}

void ServerTrackerView::setCameraIntrinsics(
    float focalLengthX, float focalLengthY,
    float principalX, float principalY)
{
    m_device->setCameraIntrinsics(focalLengthX, focalLengthY, principalX, principalY);
}

void ServerTrackerView::getTrackerPose(
    CommonDevicePose *outPose,
    CommonDevicePose *outHmdRelativePose) const
{
    m_device->getTrackerPose(outPose, outHmdRelativePose);
}

void ServerTrackerView::setTrackerPose(
    const struct CommonDevicePose *pose,
    const struct CommonDevicePose *hmdRelativePose)
{
    m_device->setTrackerPose(pose, hmdRelativePose);
}

void ServerTrackerView::getPixelDimensions(float &outWidth, float &outHeight) const
{
    int pixelWidth, pixelHeight;

    m_device->getVideoFrameDimensions(&pixelWidth, &pixelHeight, nullptr);

    outWidth = static_cast<float>(pixelWidth);
    outHeight = static_cast<float>(pixelHeight);
}

void ServerTrackerView::getFOV(float &outHFOV, float &outVFOV) const
{
    m_device->getFOV(outHFOV, outVFOV);
}

void ServerTrackerView::getZRange(float &outZNear, float &outZFar) const
{
    m_device->getZRange(outZNear, outZFar);
}
>>>>>>> f80d7628
<|MERGE_RESOLUTION|>--- conflicted
+++ resolved
@@ -333,33 +333,6 @@
     m_device->setExposure(value);
 }
 
-<<<<<<< HEAD
-bool
-ServerTrackerView::getPositionForObject(IDeviceInterface* tracked_object, glm::vec3* out_position)
-{
-    if (m_bHasUnpublishedState)
-    {
-        unsigned char r, g, b;
-        std::tie(r, g, b) = tracked_object->getColour();
-        
-        const unsigned char *vid_buff = m_device->getVideoFrameBuffer();
-        
-        int _width, _height, _stride;
-        m_device->getVideoFrameDimensions(&_width, &_height, &_stride);
-        
-        cv::Mat frame = cv::Mat(_width, _height, CV_8U, &vid_buff, _stride);
-        
-        //TODO: ROI seed on last known position, clamp to frame edges.
-        
-        // TODO: Colour filter
-        
-    }
-    return false;
-}
-
-
-
-=======
 void ServerTrackerView::getCameraIntrinsics(
     float &outFocalLengthX, float &outFocalLengthY,
     float &outPrincipalX, float &outPrincipalY) const
@@ -409,4 +382,29 @@
 {
     m_device->getZRange(outZNear, outZFar);
 }
->>>>>>> f80d7628
+
+bool
+ServerTrackerView::getPositionForObject(IDeviceInterface* tracked_object, glm::vec3* out_position)
+{
+    if (m_bHasUnpublishedState)
+    {
+        unsigned char r, g, b;
+        std::tie(r, g, b) = tracked_object->getColour();
+        
+        const unsigned char *vid_buff = m_device->getVideoFrameBuffer();
+        
+        int _width, _height, _stride;
+        m_device->getVideoFrameDimensions(&_width, &_height, &_stride);
+        
+        cv::Mat frame = cv::Mat(_width, _height, CV_8U, &vid_buff, _stride);
+        
+        //TODO: ROI seed on last known position, clamp to frame edges.
+        
+        // TODO: Colour filter
+        
+    }
+    return false;
+}
+
+
+
