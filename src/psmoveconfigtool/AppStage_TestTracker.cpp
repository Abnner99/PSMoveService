//-- inludes -----
#include "AppStage_TestTracker.h"
#include "AppStage_TrackerSettings.h"
#include "AppStage_MainMenu.h"
#include "AssetManager.h"
#include "App.h"
#include "Camera.h"
#include "ClientLog.h"
#include "MathUtility.h"
#include "Renderer.h"
#include "UIConstants.h"
#include "PSMoveProtocolInterface.h"
#include "PSMoveProtocol.pb.h"
#include "SharedTrackerState.h"

#include "SDL_keycode.h"
#include "SDL_opengl.h"

#include <imgui.h>

#ifdef _MSC_VER
#pragma warning (disable: 4996) // 'This function or variable may be unsafe': snprintf
#define snprintf _snprintf
#endif

//-- statics ----
const char *AppStage_TestTracker::APP_STAGE_NAME = "TestTracker";

//-- constants -----

//-- private methods -----

//-- public methods -----
AppStage_TestTracker::AppStage_TestTracker(App *app)
    : AppStage(app)
    , m_menuState(AppStage_TestTracker::inactive)
    , m_bStreamIsActive(false)
    , m_tracker_view(nullptr)
    , m_video_texture(nullptr)
{ }

void AppStage_TestTracker::enter()
{
    const AppStage_TrackerSettings *trackerSettings =
        m_app->getAppStage<AppStage_TrackerSettings>();
    const PSMClientTrackerInfo *trackerInfo = trackerSettings->getSelectedTrackerInfo();
    assert(trackerInfo->tracker_id != -1);

    m_app->setCameraType(_cameraFixed);

    assert(m_tracker_view == nullptr);
	PSM_AllocateTrackerListener(trackerInfo->tracker_id, trackerInfo);
	m_tracker_view = PSM_GetTracker(trackerInfo->tracker_id);

    assert(!m_bStreamIsActive);
    request_tracker_start_stream();
}

void AppStage_TestTracker::exit()
{
    m_menuState = AppStage_TestTracker::inactive;

    PSM_FreeTrackerListener(m_tracker_view->tracker_info.tracker_id);
    m_tracker_view = nullptr;
}

void AppStage_TestTracker::update()
{
    // Try and read the next video frame from shared memory
    if (m_video_texture != nullptr)
    {
        if (PSM_PollTrackerVideoStream(m_tracker_view->tracker_info.tracker_id) == PSMResult_Success)
        {
			const unsigned char *buffer= nullptr;
			if (PSM_GetTrackerVideoFrameBuffer(m_tracker_view->tracker_info.tracker_id, &buffer) == PSMResult_Success)
			{
				m_video_texture->copyBufferIntoTexture(buffer);
			}
        }
    }
}

void AppStage_TestTracker::render()
{
    // If there is a video frame available to render, show it
    if (m_video_texture != nullptr)
    {
        unsigned int texture_id = m_video_texture->texture_id;

        if (texture_id != 0)
        {
            drawFullscreenTexture(texture_id);
        }
    }
}

void AppStage_TestTracker::renderUI()
{
    const float k_panel_width = 300.f;
    const char *k_window_title = "Tracker Test";
    const ImGuiWindowFlags window_flags =
        ImGuiWindowFlags_ShowBorders |
        ImGuiWindowFlags_NoResize |
        ImGuiWindowFlags_NoMove |
        ImGuiWindowFlags_NoScrollbar |
        ImGuiWindowFlags_NoCollapse;

    switch (m_menuState)
    {
    case eTrackerMenuState::idle:
    {
        ImGui::SetNextWindowPos(ImVec2(ImGui::GetIO().DisplaySize.x / 2.f - k_panel_width / 2.f, 20.f));
        ImGui::SetNextWindowSize(ImVec2(k_panel_width, 200));
        ImGui::Begin(k_window_title, nullptr, window_flags);

        if (ImGui::Button("Return to Tracker Settings"))
        {
            if (m_bStreamIsActive)
            {
                const AppStage_TrackerSettings *trackerSettings =
                    m_app->getAppStage<AppStage_TrackerSettings>();
                const PSMClientTrackerInfo *trackerInfo = trackerSettings->getSelectedTrackerInfo();

                request_tracker_stop_stream();
            }
            else
            {
                m_app->setAppStage(AppStage_TrackerSettings::APP_STAGE_NAME);
            }
        }              

        ImGui::End();
    } break;

    case eTrackerMenuState::pendingTrackerStartStreamRequest:
    {
        ImGui::SetNextWindowPosCenter();
        ImGui::SetNextWindowSize(ImVec2(k_panel_width, 50));
        ImGui::Begin(k_window_title, nullptr, window_flags);

        ImGui::Text("Waiting for tracker stream to start...");

        ImGui::End();
    } break;

    case eTrackerMenuState::failedTrackerStartStreamRequest:
    {
        ImGui::SetNextWindowPosCenter();
        ImGui::SetNextWindowSize(ImVec2(k_panel_width, 130));
        ImGui::Begin(k_window_title, nullptr, window_flags);

        ImGui::Text("Failed to start tracker stream!");

        if (ImGui::Button("Ok"))
        {
            m_app->setAppStage(AppStage_TrackerSettings::APP_STAGE_NAME);
        }

        if (ImGui::Button("Return to Main Menu"))
        {
            m_app->setAppStage(AppStage_MainMenu::APP_STAGE_NAME);
        }

        ImGui::End();
    } break;

    case eTrackerMenuState::pendingTrackerStopStreamRequest:
    {
        ImGui::SetNextWindowPosCenter();
        ImGui::SetNextWindowSize(ImVec2(k_panel_width, 50));
        ImGui::Begin(k_window_title, nullptr, window_flags);

        ImGui::Text("Waiting for tracker stream to stop...");

        ImGui::End();
    } break;

    case eTrackerMenuState::failedTrackerStopStreamRequest:
    {
        ImGui::SetNextWindowPosCenter();
        ImGui::SetNextWindowSize(ImVec2(k_panel_width, 130));
        ImGui::Begin(k_window_title, nullptr, window_flags);

        ImGui::Text("Failed to stop tracker stream!");

        if (ImGui::Button("Ok"))
        {
            m_app->setAppStage(AppStage_TrackerSettings::APP_STAGE_NAME);
        }

        if (ImGui::Button("Return to Main Menu"))
        {
            m_app->setAppStage(AppStage_MainMenu::APP_STAGE_NAME);
        }

        ImGui::End();
    } break;

    default:
        assert(0 && "unreachable");
    }
}

void AppStage_TestTracker::request_tracker_start_stream()
{
    if (m_menuState != AppStage_TestTracker::pendingTrackerStartStreamRequest)
    {
        m_menuState = AppStage_TestTracker::pendingTrackerStartStreamRequest;

        // Tell the psmove service that we want to start streaming data from the tracker
<<<<<<< HEAD
		PSMRequestID requestID;
		PSM_StartTrackerDataStreamAsync(
			m_tracker_view->tracker_info.tracker_id, 
			PSMTrackerFlags_includeDebugRendering, 
			&requestID);
		PSM_RegisterCallback(requestID, AppStage_TestTracker::handle_tracker_start_stream_response, this);
=======
        ClientPSMoveAPI::register_callback(
            ClientPSMoveAPI::start_tracker_data_stream(m_tracker_view),
            AppStage_TestTracker::handle_tracker_start_stream_response, this);
>>>>>>> 02dd37cf
    }
}

void AppStage_TestTracker::handle_tracker_start_stream_response(
    const PSMResponseMessage *response,
    void *userdata)
{
    AppStage_TestTracker *thisPtr = static_cast<AppStage_TestTracker *>(userdata);

    switch (response->result_code)
    {
    case PSMResult_Success:
        {
            PSMTracker *trackerView= thisPtr->m_tracker_view;

            thisPtr->m_bStreamIsActive = true;
            thisPtr->m_menuState = AppStage_TestTracker::idle;

            // Open the shared memory that the vidoe stream is being written to
            if (PSM_OpenTrackerVideoStream(trackerView->tracker_info.tracker_id) == PSMResult_Success)
            {
                // Create a texture to render the video frame to
                thisPtr->m_video_texture = new TextureAsset();
                thisPtr->m_video_texture->init(
                    static_cast<unsigned int>(trackerView->tracker_info.tracker_screen_dimensions.x),
                    static_cast<unsigned int>(trackerView->tracker_info.tracker_screen_dimensions.y),
                    GL_RGB, // texture format
                    GL_BGR, // buffer format
                    nullptr);
            }
        } break;

    case PSMResult_Error:
    case PSMResult_Canceled:
	case PSMResult_Timeout:
        {
            thisPtr->m_menuState = AppStage_TestTracker::failedTrackerStartStreamRequest;
        } break;
    }
}

void AppStage_TestTracker::request_tracker_stop_stream()
{
    if (m_bStreamIsActive && m_menuState != AppStage_TestTracker::pendingTrackerStopStreamRequest)
    {
        m_menuState = AppStage_TestTracker::pendingTrackerStopStreamRequest;

        // Tell the psmove service that we want to stop streaming data from the tracker
		PSMRequestID requestId;
		PSM_StopTrackerDataStreamAsync(m_tracker_view->tracker_info.tracker_id, &requestId);
		PSM_RegisterCallback(requestId, AppStage_TestTracker::handle_tracker_stop_stream_response, this);
    }
}

void AppStage_TestTracker::handle_tracker_stop_stream_response(
    const PSMResponseMessage *response,
    void *userdata)
{
    AppStage_TestTracker *thisPtr = static_cast<AppStage_TestTracker *>(userdata);

    // In either case consider the stream as now inactive
    thisPtr->m_bStreamIsActive = false;

    switch (response->result_code)
    {
    case PSMResult_Success:
        {
            thisPtr->m_menuState = AppStage_TestTracker::inactive;

            // Close the shared memory buffer
			PSM_CloseTrackerVideoStream(thisPtr->m_tracker_view->tracker_info.tracker_id);

            // Free the texture we were rendering to
            if (thisPtr->m_video_texture != nullptr)
            {
                delete thisPtr->m_video_texture;
                thisPtr->m_video_texture = nullptr;
            }

            // After closing the stream, we should go back to the tracker settings
            thisPtr->m_app->setAppStage(AppStage_TrackerSettings::APP_STAGE_NAME);
        } break;

    case PSMResult_Error:
    case PSMResult_Canceled:
	case PSMResult_Timeout:
        {
            thisPtr->m_menuState = AppStage_TestTracker::failedTrackerStopStreamRequest;
        } break;
    }
}<|MERGE_RESOLUTION|>--- conflicted
+++ resolved
@@ -208,18 +208,11 @@
         m_menuState = AppStage_TestTracker::pendingTrackerStartStreamRequest;
 
         // Tell the psmove service that we want to start streaming data from the tracker
-<<<<<<< HEAD
 		PSMRequestID requestID;
 		PSM_StartTrackerDataStreamAsync(
 			m_tracker_view->tracker_info.tracker_id, 
-			PSMTrackerFlags_includeDebugRendering, 
 			&requestID);
 		PSM_RegisterCallback(requestID, AppStage_TestTracker::handle_tracker_start_stream_response, this);
-=======
-        ClientPSMoveAPI::register_callback(
-            ClientPSMoveAPI::start_tracker_data_stream(m_tracker_view),
-            AppStage_TestTracker::handle_tracker_start_stream_response, this);
->>>>>>> 02dd37cf
     }
 }
 
