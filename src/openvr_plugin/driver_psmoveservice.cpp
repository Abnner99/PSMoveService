<<<<<<< HEAD
﻿//
// driver_psmoveservice.cpp : Defines the client and server interfaces used by the SteamVR runtime.
//

//==================================================================================================
// Includes
//==================================================================================================
#include "driver_psmoveservice.h"
#include <sstream>

#define _USE_MATH_DEFINES
#include <math.h>

#if defined( _WIN32 )
#include <windows.h>
#else
#include <unistd.h>
#endif

//==================================================================================================
// Macros
//==================================================================================================

#if defined(_WIN32)
#define HMD_DLL_EXPORT extern "C" __declspec( dllexport )
#define HMD_DLL_IMPORT extern "C" __declspec( dllimport )
#elif defined(GNUC) || defined(COMPILER_GCC) || defined(__GNUC__)
#define HMD_DLL_EXPORT extern "C" __attribute__((visibility("default")))
#define HMD_DLL_IMPORT extern "C" 
#else
#error "Unsupported Platform."
#endif

#if _MSC_VER
#define strcasecmp(a, b) stricmp(a,b)
#pragma warning (disable: 4996) // 'This function or variable may be unsafe': snprintf
#define snprintf _snprintf
#endif

#define LOG_TOUCHPAD_EMULATION 0
#define LOG_REALIGN_TO_HMD 1

//==================================================================================================
// Constants
//==================================================================================================
static const float k_fScalePSMoveAPIToMeters = 0.01f;  // psmove driver in cm
static const float k_fRadiansToDegrees = 180.f / 3.14159265f;

static const char *k_PSButtonNames[CPSMoveControllerLatest::k_EPSButtonID_Count] = {
    "ps",
    "left",
    "up",
    "down",
    "right",
    "move",
    "trackpad",
    "trigger",
    "triangle",
    "square",
    "circle",
    "cross",
    "select",
    "share",
    "start",
    "options",
    "l1",
    "l2",
    "l3",
    "r1",
    "r2",
    "r3"
};

static const int k_max_vr_buttons = 37;
static const char *k_VRButtonNames[k_max_vr_buttons] = {
    "system",               // k_EButton_System
    "application_menu",     // k_EButton_ApplicationMenu
    "grip",                 // k_EButton_Grip
    "dpad_left",            // k_EButton_DPad_Left
    "dpad_up",              // k_EButton_DPad_Up
    "dpad_right",           // k_EButton_DPad_Right
    "dpad_down",            // k_EButton_DPad_Down
    "a",                    // k_EButton_A
    "button_8",              // (vr::EVRButtonId)8
    "button_9",              // (vr::EVRButtonId)9
    "button_10",              // (vr::EVRButtonId)10
    "button_11",              // (vr::EVRButtonId)11
    "button_12",              // (vr::EVRButtonId)12
    "button_13",              // (vr::EVRButtonId)13
    "button_14",              // (vr::EVRButtonId)14
    "button_15",              // (vr::EVRButtonId)15
    "button_16",              // (vr::EVRButtonId)16
    "button_17",              // (vr::EVRButtonId)17
    "button_18",              // (vr::EVRButtonId)18
    "button_19",              // (vr::EVRButtonId)19
    "button_20",              // (vr::EVRButtonId)20
    "button_21",              // (vr::EVRButtonId)21
    "button_22",              // (vr::EVRButtonId)22
    "button_23",              // (vr::EVRButtonId)23
    "button_24",              // (vr::EVRButtonId)24
    "button_25",              // (vr::EVRButtonId)25
    "button_26",              // (vr::EVRButtonId)26
    "button_27",              // (vr::EVRButtonId)27
    "button_28",              // (vr::EVRButtonId)28
    "button_29",              // (vr::EVRButtonId)29
    "button_30",              // (vr::EVRButtonId)30
    "button_31",              // (vr::EVRButtonId)31
    "touchpad",               // k_EButton_Axis0, k_EButton_SteamVR_Touchpad
    "trigger",                // k_EButton_Axis1, k_EButton_SteamVR_Trigger
    "axis_2",                 // k_EButton_Axis2
    "axis_3",                 // k_EButton_Axis3
    "axis_4",                 // k_EButton_Axis4
};

static const int k_max_vr_touchpad_directions = CPSMoveControllerLatest::k_EVRTouchpadDirection_Count;
static const char *k_VRTouchpadDirectionNames[k_max_vr_touchpad_directions] = {
	"none",
	"touchpad_left",
	"touchpad_up",
	"touchpad_right",
	"touchpad_down",
};

//==================================================================================================
// Globals
//==================================================================================================

CServerDriver_PSMoveService g_ServerTrackedDeviceProvider;
CClientDriver_PSMoveService g_ClientTrackedDeviceProvider;

//==================================================================================================
// Logging helpers
//==================================================================================================

static vr::IDriverLog * s_pLogFile = NULL;

static bool InitDriverLog( vr::IDriverLog *pDriverLog )
{
    if ( s_pLogFile )
        return false;
    s_pLogFile = pDriverLog;
    return s_pLogFile != NULL;
}

static void CleanupDriverLog()
{
    s_pLogFile = NULL;
}

static void DriverLogVarArgs( const char *pMsgFormat, va_list args )
{
    char buf[1024];
#if defined( WIN32 )
    vsprintf_s( buf, pMsgFormat, args );
#else
    vsnprintf( buf, sizeof( buf ), pMsgFormat, args );
#endif

    if ( s_pLogFile )
        s_pLogFile->Log( buf );
}

/** Provides printf-style debug logging via the vr::IDriverLog interface provided by SteamVR
* during initialization.  Client logging ends up in vrclient_appname.txt and server logging
* ends up in vrserver.txt.
*/
static void DriverLog( const char *pMsgFormat, ... )
{
    va_list args;
    va_start( args, pMsgFormat );

    DriverLogVarArgs( pMsgFormat, args );

    va_end( args );
}


static std::string PsMovePositionToString( const PSMovePosition& position )
{
	std::ostringstream stringBuilder;
	stringBuilder << "(" << position.x << ", " << position.y << ", " << position.z << ")";
	return stringBuilder.str();
}


static std::string PsMoveQuaternionToString(const PSMoveQuaternion& rotation)
{
	std::ostringstream stringBuilder;
	stringBuilder << "(" << rotation.w << ", " << rotation.x << ", " << rotation.y << ", " << rotation.z << ")";
	return stringBuilder.str();
}


static std::string PsMovePoseToString(const PSMovePose& pose)
{
	std::ostringstream stringBuilder;
	stringBuilder << "[Pos: " << PsMovePositionToString(pose.Position) << ", Rot:" << PsMoveQuaternionToString(pose.Orientation) << "]";
	return stringBuilder.str();
}


//==================================================================================================
// Math Helpers
//==================================================================================================
// From: http://www.euclideanspace.com/maths/geometry/rotations/conversions/matrixToQuaternion/
static PSMoveQuaternion openvrMatrixExtractPSMoveQuaternion(const vr::HmdMatrix34_t &openVRTransform)
{
	PSMoveQuaternion q;

	const float(&a)[3][4] = openVRTransform.m;
	const float trace = a[0][0] + a[1][1] + a[2][2];

	if (trace > 0)
	{
		const float s = 0.5f / sqrtf(trace + 1.0f);

		q.w = 0.25f / s;
		q.x = (a[2][1] - a[1][2]) * s;
		q.y = (a[0][2] - a[2][0]) * s;
		q.z = (a[1][0] - a[0][1]) * s;
	}
	else
	{
		if (a[0][0] > a[1][1] && a[0][0] > a[2][2])
		{
			const float s = 2.0f * sqrtf(1.0f + a[0][0] - a[1][1] - a[2][2]);

			q.w = (a[2][1] - a[1][2]) / s;
			q.x = 0.25f * s;
			q.y = (a[0][1] + a[1][0]) / s;
			q.z = (a[0][2] + a[2][0]) / s;
		}
		else if (a[1][1] > a[2][2])
		{
			const float s = 2.0f * sqrtf(1.0f + a[1][1] - a[0][0] - a[2][2]);

			q.w = (a[0][2] - a[2][0]) / s;
			q.x = (a[0][1] + a[1][0]) / s;
			q.y = 0.25f * s;
			q.z = (a[1][2] + a[2][1]) / s;
		}
		else
		{
			const float s = 2.0f * sqrtf(1.0f + a[2][2] - a[0][0] - a[1][1]);

			q.w = (a[1][0] - a[0][1]) / s;
			q.x = (a[0][2] + a[2][0]) / s;
			q.y = (a[1][2] + a[2][1]) / s;
			q.z = 0.25f * s;
		}
	}

	return q;
}

static PSMovePosition openvrMatrixExtractPSMovePosition(const vr::HmdMatrix34_t &openVRTransform)
{
	const float(&a)[3][4] = openVRTransform.m;

	return PSMovePosition::create(a[0][3], a[1][3], a[2][3]);
}

static PSMovePose openvrMatrixExtractPSMovePose(const vr::HmdMatrix34_t &openVRTransform)
{
	PSMovePose pose;
	pose.Orientation = openvrMatrixExtractPSMoveQuaternion(openVRTransform);
	pose.Position = openvrMatrixExtractPSMovePosition(openVRTransform);

	return pose;
}

//==================================================================================================
// Server Provider
//==================================================================================================

CServerDriver_PSMoveService::CServerDriver_PSMoveService()
    : m_bLaunchedPSMoveMonitor(false)
{
}

CServerDriver_PSMoveService::~CServerDriver_PSMoveService()
{
    // 10/10/2015 benj:  vrserver is exiting without calling Cleanup() to balance Init()
    // causing std::thread to call std::terminate
    Cleanup();
}

vr::EVRInitError CServerDriver_PSMoveService::Init(
    vr::IDriverLog * pDriverLog, 
    vr::IServerDriverHost * pDriverHost, 
    const char * pchUserDriverConfigDir, 
    const char * pchDriverInstallDir )
{
    vr::EVRInitError initError = vr::VRInitError_None;

    InitDriverLog( pDriverLog );
    m_pDriverHost = pDriverHost;
    m_strDriverInstallDir = pchDriverInstallDir;
    
    // By default, assume the psmove and openvr tracking spaces are the same
    m_worldFromDriverPose.Clear();
    
    // Note that reconnection is a non-blocking async request.
    // Returning true means we we're able to start trying to connect,
    // not that we are successfully connected yet.
    if (!ReconnectToPSMoveService())
    {
        initError= vr::VRInitError_Driver_Failed;
    }

    return initError;
}

bool CServerDriver_PSMoveService::ReconnectToPSMoveService()
{
    if (ClientPSMoveAPI::has_started())
    {
        ClientPSMoveAPI::shutdown();
    }

    return ClientPSMoveAPI::startup(
        PSMOVESERVICE_DEFAULT_ADDRESS, 
        PSMOVESERVICE_DEFAULT_PORT, 
        _log_severity_level_warning);
}

void CServerDriver_PSMoveService::Cleanup()
{
    ClientPSMoveAPI::shutdown();
}

const char * const *CServerDriver_PSMoveService::GetInterfaceVersions()
{
    return vr::k_InterfaceVersions;
}

uint32_t CServerDriver_PSMoveService::GetTrackedDeviceCount()
{
    return static_cast<uint32_t>(m_vecTrackedDevices.size());
}

vr::ITrackedDeviceServerDriver * CServerDriver_PSMoveService::GetTrackedDeviceDriver( 
    uint32_t unWhich)
{
    if (unWhich < m_vecTrackedDevices.size())
    {
        return m_vecTrackedDevices[unWhich];
    }

    return nullptr;
}

vr::ITrackedDeviceServerDriver * CServerDriver_PSMoveService::FindTrackedDeviceDriver(
    const char * pchId)
{
    for (auto it = m_vecTrackedDevices.begin(); it != m_vecTrackedDevices.end(); ++it)
    {
        if ( 0 == strcmp( ( *it )->GetSerialNumber(), pchId ) )
        {
            return *it;
        }
    }

    return nullptr;
}

void CServerDriver_PSMoveService::RunFrame()
{
    // Poll any events from the service
    ClientPSMoveAPI::update();

    // Poll events queued up by the call to ClientPSMoveAPI::update()
    ClientPSMoveAPI::Message message;
    while (ClientPSMoveAPI::poll_next_message(&message, sizeof(message)))
    {
        switch (message.payload_type)
        {
        case ClientPSMoveAPI::_messagePayloadType_Response:
            HandleClientPSMoveResponse(&message.response_data);
            break;
        case ClientPSMoveAPI::_messagePayloadType_Event:
            HandleClientPSMoveEvent(&message.event_data);
            break;
        }
    }

    // Update all active tracked devices
    for (auto it = m_vecTrackedDevices.begin(); it != m_vecTrackedDevices.end(); ++it)
    {
        CPSMoveTrackedDeviceLatest *pTrackedDevice = *it;

        switch (pTrackedDevice->GetTrackedDeviceClass())
        {
        case vr::TrackedDeviceClass_Controller:
            {
                CPSMoveControllerLatest *pController = static_cast<CPSMoveControllerLatest *>(pTrackedDevice);

                pController->Update();
            } break;
        case vr::TrackedDeviceClass_TrackingReference:
            {
                CPSMoveTrackerLatest *pTracker = static_cast<CPSMoveTrackerLatest *>(pTrackedDevice);

                pTracker->Update();
            } break;
        default:
            assert(0 && "unreachable");
        }
    }
}

bool CServerDriver_PSMoveService::ShouldBlockStandbyMode()
{
    return false;
}

void CServerDriver_PSMoveService::EnterStandby()
{
}

void CServerDriver_PSMoveService::LeaveStandby()
{
}

// -- Event Handling -----
void CServerDriver_PSMoveService::HandleClientPSMoveEvent(
    const ClientPSMoveAPI::EventMessage *event)
{
    ClientPSMoveAPI::eEventType event_type = event->event_type;

    switch (event_type)
    {
    // Client Events
    case ClientPSMoveAPI::connectedToService:
        HandleConnectedToPSMoveService();
        break;
    case ClientPSMoveAPI::failedToConnectToService:
        HandleFailedToConnectToPSMoveService();
        break;
    case ClientPSMoveAPI::disconnectedFromService:
        HandleDisconnectedFromPSMoveService();
        break;

    // Service Events
    case ClientPSMoveAPI::opaqueServiceEvent: 
        // We don't care about any opaque service events
        break;
    case ClientPSMoveAPI::controllerListUpdated:
        HandleControllerListChanged();
        break;
    case ClientPSMoveAPI::trackerListUpdated:
        HandleTrackerListChanged();
        break;

    //###HipsterSloth $TODO - Need a notification for when a tracker pose changes
    }
}

void CServerDriver_PSMoveService::HandleConnectedToPSMoveService()
{
    // Ask the service for a list of connected controllers
    // Response handled in HandleControllerListReponse()
    ClientPSMoveAPI::get_controller_list();

    // Ask the service for a list of connected trackers
    // Response handled in HandleTrackerListReponse()
    ClientPSMoveAPI::get_tracker_list();
}

void CServerDriver_PSMoveService::HandleFailedToConnectToPSMoveService()
{
    // Immediately attempt to reconnect to the service
    ReconnectToPSMoveService();
}

void CServerDriver_PSMoveService::HandleDisconnectedFromPSMoveService()
{
    for (auto it = m_vecTrackedDevices.begin(); it != m_vecTrackedDevices.end(); ++it)
    {
        CPSMoveTrackedDeviceLatest *pDevice = *it;

        pDevice->Deactivate();
    }

    // Immediately attempt to reconnect to the service
    ReconnectToPSMoveService();
}

void CServerDriver_PSMoveService::HandleControllerListChanged()
{
    // Ask the service for a list of connected controllers
    // Response handled in HandleControllerListReponse()
    ClientPSMoveAPI::get_controller_list();
}

void CServerDriver_PSMoveService::HandleTrackerListChanged()
{
    // Ask the service for a list of connected trackers
    // Response handled in HandleTrackerListReponse()
    ClientPSMoveAPI::get_tracker_list();
}

// -- Response Handling -----
void CServerDriver_PSMoveService::HandleClientPSMoveResponse(
    const ClientPSMoveAPI::ResponseMessage *response)
{
    switch (response->payload_type)
    {
    case ClientPSMoveAPI::_responsePayloadType_Empty:
        DriverLog("NotifyClientPSMoveResponse - request id %d returned result %s.\n",
            response->request_id, 
            (response->result_code == ClientPSMoveAPI::_clientPSMoveResultCode_ok) ? "ok" : "error");
        break;
    case ClientPSMoveAPI::_responsePayloadType_ControllerList:
        DriverLog("NotifyClientPSMoveResponse - Controller Count = %d (request id %d).\n", 
            response->payload.controller_list.count, response->request_id);
        HandleControllerListReponse(&response->payload.controller_list);
        break;
    case ClientPSMoveAPI::_responsePayloadType_TrackerList:
        DriverLog("NotifyClientPSMoveResponse - Tracker Count = %d (request id %d).\n",
            response->payload.tracker_list.count, response->request_id);
        HandleTrackerListReponse(&response->payload.tracker_list);
        break;
    default:
        DriverLog("NotifyClientPSMoveResponse - Unhandled response (request id %d).\n", response->request_id);
    }
}

void CServerDriver_PSMoveService::HandleControllerListReponse(
    const ClientPSMoveAPI::ResponsePayload_ControllerList *controller_list)
{
    for (int list_index = 0; list_index < controller_list->count; ++list_index)
    {
        int controller_id = controller_list->controller_id[list_index];
        ClientControllerView::eControllerType controller_type = controller_list->controller_type[list_index];

        switch (controller_type)
        {
        case ClientControllerView::PSMove:
            AllocateUniquePSMoveController(controller_id);
            break;
        case ClientControllerView::PSNavi:
            AllocateUniquePSNaviController(controller_id);
            break;
        case ClientControllerView::PSDualShock4:
            AllocateUniqueDualShock4Controller(controller_id);
            break;
        default:
            break;
        }
    }
}

void CServerDriver_PSMoveService::HandleTrackerListReponse(
    const ClientPSMoveAPI::ResponsePayload_TrackerList *tracker_list)
{
    for (int list_index = 0; list_index < tracker_list->count; ++list_index)
    {
        const ClientTrackerInfo &trackerInfo = tracker_list->trackers[list_index];

        AllocateUniquePSMoveTracker(trackerInfo);
    }
}

void CServerDriver_PSMoveService::SetHMDTrackingSpace(
    const PSMovePose &origin_pose)
{
	#if LOG_REALIGN_TO_HMD != 0
		DriverLog("Begin CServerDriver_PSMoveService::SetHMDTrackingSpace()\n");
	#endif

    m_worldFromDriverPose = origin_pose;

    // Tell all the devices that the relationship between the psmove and the OpenVR
    // tracking spaces changed
    for (auto it = m_vecTrackedDevices.begin(); it != m_vecTrackedDevices.end(); ++it)
    {
        CPSMoveTrackedDeviceLatest *pDevice = *it;

        pDevice->RefreshWorldFromDriverPose();
    }
}

static void GenerateControllerSerialNumber( char *p, int psize, int controller )
{
    snprintf(p, psize, "psmove_controller%d", controller);
}

void CServerDriver_PSMoveService::AllocateUniquePSMoveController(int ControllerID)
{
    char buf[256];
    GenerateControllerSerialNumber(buf, sizeof(buf), ControllerID);

    if ( !FindTrackedDeviceDriver(buf) )
    {
        DriverLog( "added new psmove controller %s\n", buf );
        m_vecTrackedDevices.push_back( new CPSMoveControllerLatest( m_pDriverHost, ControllerID ) );

        if (m_pDriverHost)
        {
            m_pDriverHost->TrackedDeviceAdded(m_vecTrackedDevices.back()->GetSerialNumber());
        }
    }
}

void CServerDriver_PSMoveService::AllocateUniquePSNaviController(int ControllerID)
{
    char buf[256];
    GenerateControllerSerialNumber(buf, sizeof(buf), ControllerID);

    if (!FindTrackedDeviceDriver(buf))
    {
        DriverLog("added new ps navi controller %s\n", buf);
        m_vecTrackedDevices.push_back(new CPSMoveControllerLatest(m_pDriverHost, ControllerID));

        if (m_pDriverHost)
        {
            m_pDriverHost->TrackedDeviceAdded(m_vecTrackedDevices.back()->GetSerialNumber());
        }
    }
}

void CServerDriver_PSMoveService::AllocateUniqueDualShock4Controller(int ControllerID)
{
    char buf[256];
    GenerateControllerSerialNumber(buf, sizeof(buf), ControllerID);

    if (!FindTrackedDeviceDriver(buf))
    {
        DriverLog("added new ps dualshock4 controller %s\n", buf);
        m_vecTrackedDevices.push_back(new CPSMoveControllerLatest(m_pDriverHost, ControllerID));

        if (m_pDriverHost)
        {
            m_pDriverHost->TrackedDeviceAdded(m_vecTrackedDevices.back()->GetSerialNumber());
        }
    }
}

static void GenerateTrackerSerialNumber(char *p, int psize, int tracker)
{
    snprintf(p, psize, "psmove_tracker%d", tracker);
}

void CServerDriver_PSMoveService::AllocateUniquePSMoveTracker(const ClientTrackerInfo &trackerInfo)
{
    char buf[256];
    GenerateTrackerSerialNumber(buf, sizeof(buf), trackerInfo.tracker_id);

    if (!FindTrackedDeviceDriver(buf))
    {
        DriverLog("added new device %s\n", buf);
        m_vecTrackedDevices.push_back(new CPSMoveTrackerLatest(m_pDriverHost, trackerInfo));

        if (m_pDriverHost)
        {
            m_pDriverHost->TrackedDeviceAdded(m_vecTrackedDevices.back()->GetSerialNumber());
        }
    }
}


// The monitor_psmove is a companion program which can display overlay prompts for us
// and tell us the pose of the HMD at the moment we want to calibrate.
void CServerDriver_PSMoveService::LaunchPSMoveMonitor( const char * pchDriverInstallDir )
{
	#if LOG_REALIGN_TO_HMD != 0
		DriverLog("Entered CServerDriver_PSMoveService::LaunchPSMoveMonitor(%s)\n", pchDriverInstallDir );
	#endif

    if ( m_bLaunchedPSMoveMonitor )
	{
        return;
	}

    m_bLaunchedPSMoveMonitor = true;

    std::ostringstream path_and_executable_string_builder;

    path_and_executable_string_builder << "\"" << pchDriverInstallDir << "\\bin\\";
#if defined( _WIN64 )
    path_and_executable_string_builder << "win64";
#elif defined( _WIN32 )
    path_and_executable_string_builder << "win32";
#elif defined(__APPLE__) 
    path_and_executable_string_builder << "osx";
#else 
    #error Do not know how to launch psmove_monitor
#endif


#if defined( _WIN32 ) || defined( _WIN64 )
	const std::string monitor_path = path_and_executable_string_builder.str() + "\\\"";

	path_and_executable_string_builder << "\\monitor_psmove.exe\"";
	const std::string monitor_path_and_exe = path_and_executable_string_builder.str();

	std::ostringstream args_string_builder;
	args_string_builder << "\"" << pchDriverInstallDir << "\\resources\"";
	const std::string monitor_args = args_string_builder.str();

	#if LOG_REALIGN_TO_HMD != 0
		DriverLog("CServerDriver_PSMoveService::LaunchPSMoveMonitor() monitor_psmove windows full path: %s\n", monitor_path_and_exe.c_str());
		DriverLog("CServerDriver_PSMoveService::LaunchPSMoveMonitor() monitor_psmove windows args: %s\n", monitor_args.c_str());
		DriverLog("CServerDriver_PSMoveService::LaunchPSMoveMonitor() monitor_psmove windows current directory: %s\n", monitor_path.c_str());
	#endif

	HINSTANCE shellExecuteResult
		= ShellExecuteA(NULL, "open", monitor_path_and_exe.c_str(), monitor_args.c_str(), monitor_path.c_str(), SW_HIDE);

	DriverLog("CServerDriver_PSMoveService::LaunchPSMoveMonitor() Start monitor_psmove ShellExecuteA() result: %d.\n", shellExecuteResult);

#elif defined(__APPLE__) 
    pid_t processId;
    if ((processId = fork()) == 0)
    {
		path_and_executable_string_builder << "\\monitor_psmove";

		const std::string monitor_exe_path = path_and_executable_string_builder.str();        
        char * const argv[] = { monitor_exe_path.c_str(), pchDriverInstallDir, NULL };
        
        if (execv(app, argv) < 0)
        {
            DriverLog( "Failed to exec child process\n");
        }
    }
    else if (processId < 0)
    {
        DriverLog( "Failed to fork child process\n");
        perror("fork error");
    }
#else 
#error Do not know how to launch psmove config tool
#endif
}

/** Launch monitor_psmove if needed (requested by devices as they activate) */
void CServerDriver_PSMoveService::LaunchPSMoveMonitor()
{
	#if LOG_REALIGN_TO_HMD != 0
		DriverLog("Entered CServerDriver_PSMoveService::LaunchPSMoveMonitor()\n");
	#endif

    LaunchPSMoveMonitor( m_strDriverInstallDir.c_str() );
}

//==================================================================================================
// Client Provider
//==================================================================================================

CClientDriver_PSMoveService::CClientDriver_PSMoveService()
{
}

CClientDriver_PSMoveService::~CClientDriver_PSMoveService()
{
}

vr::EVRInitError CClientDriver_PSMoveService::Init( 
    vr::EClientDriverMode driverMode,
    vr::IDriverLog * pDriverLog, 
    vr::IClientDriverHost * pDriverHost, 
    const char * pchUserDriverConfigDir, 
    const char * pchDriverInstallDir )
{
    vr::EVRInitError result= vr::VRInitError_Driver_Failed;

    switch(driverMode)
    {
    case vr::ClientDriverMode_Normal:
        InitDriverLog( pDriverLog );
        m_pDriverHost = pDriverHost;
        result= vr::VRInitError_None;
        break;
    case vr::ClientDriverMode_Watchdog: // client should return VRInitError_Init_LowPowerWatchdogNotSupported if it can't support this mode
        result= vr::VRInitError_Init_LowPowerWatchdogNotSupported;
        break;
    }

    return result;
}

void CClientDriver_PSMoveService::Cleanup()
{
}

bool CClientDriver_PSMoveService::BIsHmdPresent( const char * pchUserConfigDir )
{
    return false;
}

vr::EVRInitError CClientDriver_PSMoveService::SetDisplayId( const char * pchDisplayId )
{
    return vr::VRInitError_None;
    //return vr::VRInitError_Driver_HmdUnknown;
}

vr::HiddenAreaMesh_t CClientDriver_PSMoveService::GetHiddenAreaMesh( vr::EVREye eEye )
{
    vr::HiddenAreaMesh_t hiddenAreaMesh= vr::HiddenAreaMesh_t();

    return hiddenAreaMesh;
}

uint32_t CClientDriver_PSMoveService::GetMCImage( uint32_t * pImgWidth, uint32_t * pImgHeight, uint32_t * pChannels, void * pDataBuffer, uint32_t unBufferLen )
{
    uint32_t image= uint32_t();

    return image;
}

//==================================================================================================
// Tracked Device Driver
//==================================================================================================

CPSMoveTrackedDeviceLatest::CPSMoveTrackedDeviceLatest(vr::IServerDriverHost * pDriverHost)
    : m_pDriverHost(pDriverHost)
    , m_properties_dirty(false)
    , m_unSteamVRTrackedDeviceId(vr::k_unTrackedDeviceIndexInvalid)
{
    memset(&m_Pose, 0, sizeof(m_Pose));
    m_Pose.result = vr::TrackingResult_Uninitialized;

    // By default, assume that the tracked devices are in the tracking space as OpenVR
    m_Pose.qWorldFromDriverRotation.w = 1.f;
    m_Pose.qWorldFromDriverRotation.x = 0.f;
    m_Pose.qWorldFromDriverRotation.y = 0.f;
    m_Pose.qWorldFromDriverRotation.z = 0.f;
    m_Pose.vecWorldFromDriverTranslation[0] = 0.f;
    m_Pose.vecWorldFromDriverTranslation[1] = 0.f;
    m_Pose.vecWorldFromDriverTranslation[2] = 0.f;

    m_firmware_revision = 0x0001;
    m_hardware_revision = 0x0001;

	m_lastHMDPoseInMeters.Clear();
	m_lastHMDPoseTime= std::chrono::time_point<std::chrono::high_resolution_clock>();
	m_bIsLastHMDPoseValid= false;
	m_hmdResultCallback = nullptr;
	m_hmdResultUserData = nullptr;
}

CPSMoveTrackedDeviceLatest::~CPSMoveTrackedDeviceLatest()
{

}

// Shared Implementation of vr::ITrackedDeviceServerDriver
vr::EVRInitError CPSMoveTrackedDeviceLatest::Activate(uint32_t unObjectId)
{
    DriverLog("CPSMoveTrackedDeviceLatest::Activate: %s is object id %d\n", GetSerialNumber(), unObjectId);
    m_unSteamVRTrackedDeviceId = unObjectId;

    return vr::VRInitError_None;
}

void CPSMoveTrackedDeviceLatest::Deactivate() 
{
    DriverLog("CPSMoveTrackedDeviceLatest::Deactivate: %s was object id %d\n", GetSerialNumber(), m_unSteamVRTrackedDeviceId);
    m_unSteamVRTrackedDeviceId = vr::k_unTrackedDeviceIndexInvalid;
}

void CPSMoveTrackedDeviceLatest::PowerOff()
{
    //###HipsterSloth $TODO - No good way to do this at the moment
}

void *CPSMoveTrackedDeviceLatest::GetComponent(const char *pchComponentNameAndVersion)
{
    return NULL;
}

void CPSMoveTrackedDeviceLatest::DebugRequest(
    const char * pchRequest,
    char * pchResponseBuffer,
    uint32_t unResponseBufferSize)
{
	std::istringstream ss( pchRequest );
	std::string strCmd;

	ss >> strCmd;
	if (strCmd == "psmove:hmd_pose")
	{
		#if LOG_REALIGN_TO_HMD != 0
			DriverLog( "CPSMoveTrackedDeviceLatest::DebugRequest(): %s\n", strCmd.c_str() );
		#endif

		// monitor_psmove is calling us back with HMD tracking information
		vr::HmdMatrix34_t hmdTransform;


		#if LOG_REALIGN_TO_HMD != 0
			std::ostringstream matrixStringBuilder;
			matrixStringBuilder << "hmdTransform.m:\n\t";
		#endif

		for (int i = 0; i < 3; ++i)
		{
			for (int j = 0; j < 4; ++j)
			{
				ss >> hmdTransform.m[i][j];
				#if LOG_REALIGN_TO_HMD != 0
					matrixStringBuilder << "[" << hmdTransform.m[i][j] << "] ";
				#endif
			}
			#if LOG_REALIGN_TO_HMD != 0
				matrixStringBuilder << "\n\t";
			#endif
		}

		m_lastHMDPoseInMeters = openvrMatrixExtractPSMovePose(hmdTransform);

		#if LOG_REALIGN_TO_HMD != 0
			matrixStringBuilder << "\n";
			DriverLog(matrixStringBuilder.str().c_str());

			DriverLog("Extracted pose: %s \n", PsMovePoseToString(m_lastHMDPoseInMeters).c_str() );
		#endif

		m_lastHMDPoseTime = std::chrono::high_resolution_clock::now();

		if (m_hmdResultCallback != nullptr)
		{
			m_hmdResultCallback(m_lastHMDPoseInMeters, m_hmdResultUserData);
			m_hmdResultCallback = nullptr;
			m_hmdResultUserData = nullptr;
		}
	}
}

void CPSMoveTrackedDeviceLatest::RequestLatestHMDPose(
	float maxPoseAgeMilliseconds,
	CPSMoveTrackedDeviceLatest::t_hmd_request_callback callback,
	void *userdata)
{
	#if LOG_REALIGN_TO_HMD != 0
		DriverLog("Begin CPSMoveTrackedDeviceLatest::RequestLatestHMDPose()\n");
	#endif

	assert(m_hmdResultCallback == nullptr || m_hmdResultCallback == callback);

	if (m_hmdResultCallback == nullptr)
	{
		bool bUsedCachedHMDPose;

		if (m_bIsLastHMDPoseValid)
		{
			std::chrono::duration<float, std::milli> hmdPoseAge =
				std::chrono::high_resolution_clock::now() - m_lastHMDPoseTime;

			bUsedCachedHMDPose = hmdPoseAge.count() < maxPoseAgeMilliseconds;
		}
		else
		{
			bUsedCachedHMDPose = false;
		}

		if (bUsedCachedHMDPose)
		{
			// Give the callback the cached pose immediately
			if (callback != nullptr)
			{
				callback(m_lastHMDPoseInMeters, userdata);
			}
		}
		else
		{
			static vr::VREvent_Data_t nodata = { 0 };

			// Register the callback
			m_hmdResultCallback = callback;
			m_hmdResultUserData = userdata;

			// Ask monitor_psmove to tell us the latest HMD pose
			m_pDriverHost->VendorSpecificEvent(
				m_unSteamVRTrackedDeviceId,
				(vr::EVREventType) (vr::VREvent_VendorSpecific_Reserved_Start + 0),
				nodata,
				0);
		}
	}
}

vr::DriverPose_t CPSMoveTrackedDeviceLatest::GetPose()
{
    // This is only called at startup to synchronize with the driver.
    // Future updates are driven by our thread calling TrackedDevicePoseUpdated()
    return m_Pose;
}

bool CPSMoveTrackedDeviceLatest::GetBoolTrackedDeviceProperty(
    vr::ETrackedDeviceProperty prop, 
    vr::ETrackedPropertyError * pError)
{
    bool bBoolResult = false;

    switch (prop)
    {
    // Not sure about this property yet
    //case vr::Prop_CanUnifyCoordinateSystemWithHmd_Bool:
    //    bBoolResult = true;
    //    *pError = vr::TrackedProp_Success;
    //    break;
    case vr::Prop_Firmware_UpdateAvailable_Bool:
    case vr::Prop_Firmware_ManualUpdate_Bool:
    case vr::Prop_ContainsProximitySensor_Bool:
    case vr::Prop_HasCamera_Bool:
    case vr::Prop_Firmware_ForceUpdateRequired_Bool:
    case vr::Prop_DeviceCanPowerOff_Bool:
        bBoolResult = false;
        *pError = vr::TrackedProp_Success;
        break;
    default:
        *pError = vr::TrackedProp_ValueNotProvidedByDevice;
    }

    return bBoolResult;
}

float CPSMoveTrackedDeviceLatest::GetFloatTrackedDeviceProperty(
    vr::ETrackedDeviceProperty prop, 
    vr::ETrackedPropertyError * pError)
{
    *pError = vr::TrackedProp_ValueNotProvidedByDevice;
    return 0.0f;
}

int32_t CPSMoveTrackedDeviceLatest::GetInt32TrackedDeviceProperty(
    vr::ETrackedDeviceProperty prop,
    vr::ETrackedPropertyError * pError)
{
    *pError = vr::TrackedProp_ValueNotProvidedByDevice;
    return 0;
}

uint64_t CPSMoveTrackedDeviceLatest::GetUint64TrackedDeviceProperty(
    vr::ETrackedDeviceProperty prop,
    vr::ETrackedPropertyError * pError)
{
    uint64_t ulRetVal = 0;

    switch (prop)
    {
    case vr::Prop_HardwareRevision_Uint64:
        ulRetVal = m_hardware_revision;
        *pError = vr::TrackedProp_Success;
        break;

    case vr::Prop_FirmwareVersion_Uint64:
        ulRetVal = m_firmware_revision;
        *pError = vr::TrackedProp_Success;
        break;
    default:
        *pError = vr::TrackedProp_ValueNotProvidedByDevice;
    }

    return ulRetVal;
}

vr::HmdMatrix34_t CPSMoveTrackedDeviceLatest::GetMatrix34TrackedDeviceProperty(
    vr::ETrackedDeviceProperty prop,
    vr::ETrackedPropertyError *pError)
{
    *pError = vr::TrackedProp_ValueNotProvidedByDevice;
    return vr::HmdMatrix34_t();
}

uint32_t CPSMoveTrackedDeviceLatest::GetStringTrackedDeviceProperty(
    vr::ETrackedDeviceProperty prop, 
    char * pchValue,
    uint32_t unBufferSize,
    vr::ETrackedPropertyError * pError)
{
    std::ostringstream ssRetVal;

    switch (prop)
    {
    case vr::Prop_SerialNumber_String:
        ssRetVal << m_strSerialNumber;
        break;

    case vr::Prop_ManufacturerName_String:
        ssRetVal << "Sony";
        break;

    case vr::Prop_ModelNumber_String:
        ssRetVal << "PSMove";
        break;

    case vr::Prop_TrackingFirmwareVersion_String:
        ssRetVal << "cd.firmware_revision=" << m_firmware_revision;
        break;

    case vr::Prop_HardwareRevision_String:
        ssRetVal << "cd.hardware_revision=" << m_hardware_revision;
        break;
    }

    std::string sRetVal = ssRetVal.str();
    if (sRetVal.empty())
    {
        *pError = vr::TrackedProp_ValueNotProvidedByDevice;
        return 0;
    }
    else if (sRetVal.size() + 1 > unBufferSize)
    {
        *pError = vr::TrackedProp_BufferTooSmall;
        return static_cast<uint32_t>(sRetVal.size() + 1);  // caller needs to know how to size buffer
    }
    else
    {
        snprintf(pchValue, unBufferSize, sRetVal.c_str());
        *pError = vr::TrackedProp_Success;
        return static_cast<uint32_t>(sRetVal.size() + 1);
    }
}

// CPSMoveTrackedDeviceLatest Interface
vr::ETrackedDeviceClass CPSMoveTrackedDeviceLatest::GetTrackedDeviceClass() const
{
    return vr::TrackedDeviceClass_Invalid;
}

bool CPSMoveTrackedDeviceLatest::IsActivated() const
{
    return m_unSteamVRTrackedDeviceId != vr::k_unTrackedDeviceIndexInvalid;
}

void CPSMoveTrackedDeviceLatest::Update()
{
    if (IsActivated() && m_properties_dirty)
    {
        m_pDriverHost->TrackedDevicePropertiesChanged(m_unSteamVRTrackedDeviceId);
        m_properties_dirty= false;
    }
}

void CPSMoveTrackedDeviceLatest::RefreshWorldFromDriverPose()
{
	#if LOG_REALIGN_TO_HMD != 0
		DriverLog( "Begin CServerDriver_PSMoveService::RefreshWorldFromDriverPose() for device %s\n", GetSerialNumber() );
	#endif

    const PSMovePose worldFromDriverPose = g_ServerTrackedDeviceProvider.GetWorldFromDriverPose();

	#if LOG_REALIGN_TO_HMD != 0
		DriverLog("worldFromDriverPose: %s \n", PsMovePoseToString(worldFromDriverPose).c_str());
	#endif
	

    // Transform used to convert from PSMove Tracking space to OpenVR Tracking Space
    m_Pose.qWorldFromDriverRotation.w = worldFromDriverPose.Orientation.w;
    m_Pose.qWorldFromDriverRotation.x = worldFromDriverPose.Orientation.x;
    m_Pose.qWorldFromDriverRotation.y = worldFromDriverPose.Orientation.y;
    m_Pose.qWorldFromDriverRotation.z = worldFromDriverPose.Orientation.z;
    m_Pose.vecWorldFromDriverTranslation[0] = worldFromDriverPose.Position.x;
    m_Pose.vecWorldFromDriverTranslation[1] = worldFromDriverPose.Position.y;
    m_Pose.vecWorldFromDriverTranslation[2] = worldFromDriverPose.Position.z;
}

const char *CPSMoveTrackedDeviceLatest::GetSerialNumber() const
{
    return m_strSerialNumber.c_str();
}

//==================================================================================================
// Controller Driver
//==================================================================================================

CPSMoveControllerLatest::CPSMoveControllerLatest( vr::IServerDriverHost * pDriverHost, int controllerId )
    : CPSMoveTrackedDeviceLatest(pDriverHost)
    , m_nControllerId(controllerId)
    , m_controller_view(nullptr)
    , m_nPoseSequenceNumber(0)
    , m_bIsBatteryCharging(false)
    , m_fBatteryChargeFraction(1.f)
	, m_bRumbleSuppressed(false)
    , m_pendingHapticPulseDuration(0)
    , m_lastTimeRumbleSent()
    , m_lastTimeRumbleSentValid(false)
{
    char buf[256];
    GenerateControllerSerialNumber(buf, sizeof(buf), controllerId);
    m_strSerialNumber = buf;

    // Tell psmoveapi that we are listening to this controller id
    m_controller_view = ClientPSMoveAPI::allocate_controller_view(controllerId);

    memset(&m_ControllerState, 0, sizeof(vr::VRControllerState_t));
	m_trackingStatus = vr::TrackingResult_Uninitialized;

    // Load config from steamvr.vrsettings
    vr::IVRSettings *pSettings= m_pDriverHost->GetSettings(vr::IVRSettings_Version);

    // Map every button to the system button initially
    memset(psButtonIDToVRButtonID, vr::k_EButton_System, k_EPSButtonID_Count*sizeof(vr::EVRButtonId));

	// Map every button to not be associated with any touchpad direction, initially
	memset(psButtonIDToVrTouchpadDirection, k_EVRTouchpadDirection_None, k_EPSButtonID_Count*sizeof(vr::EVRButtonId));

    // Load the button remapping from the settings for all possible controller buttons   
    LoadButtonMapping(pSettings, ePSButtonID::k_EPSButtonID_PS, vr::k_EButton_System, k_EVRTouchpadDirection_None);
    LoadButtonMapping(pSettings, ePSButtonID::k_EPSButtonID_Left, vr::k_EButton_DPad_Left, k_EVRTouchpadDirection_None);
    LoadButtonMapping(pSettings, ePSButtonID::k_EPSButtonID_Up, vr::k_EButton_DPad_Up, k_EVRTouchpadDirection_None);
    LoadButtonMapping(pSettings, ePSButtonID::k_EPSButtonID_Right, vr::k_EButton_DPad_Right, k_EVRTouchpadDirection_None);
    LoadButtonMapping(pSettings, ePSButtonID::k_EPSButtonID_Down, vr::k_EButton_DPad_Down, k_EVRTouchpadDirection_None);
    LoadButtonMapping(pSettings, ePSButtonID::k_EPSButtonID_Move, vr::k_EButton_SteamVR_Touchpad, k_EVRTouchpadDirection_None);
    LoadButtonMapping(pSettings, ePSButtonID::k_EPSButtonID_Trackpad, vr::k_EButton_SteamVR_Touchpad, k_EVRTouchpadDirection_None);
    LoadButtonMapping(pSettings, ePSButtonID::k_EPSButtonID_Trigger, vr::k_EButton_SteamVR_Trigger, k_EVRTouchpadDirection_None);
    LoadButtonMapping(pSettings, ePSButtonID::k_EPSButtonID_Triangle, (vr::EVRButtonId)8, k_EVRTouchpadDirection_None);
    LoadButtonMapping(pSettings, ePSButtonID::k_EPSButtonID_Square, (vr::EVRButtonId)9, k_EVRTouchpadDirection_None);
    LoadButtonMapping(pSettings, ePSButtonID::k_EPSButtonID_Circle, (vr::EVRButtonId)10, k_EVRTouchpadDirection_None);
    LoadButtonMapping(pSettings, ePSButtonID::k_EPSButtonID_Cross, (vr::EVRButtonId)11, k_EVRTouchpadDirection_None);
    LoadButtonMapping(pSettings, ePSButtonID::k_EPSButtonID_Select, vr::k_EButton_Grip, k_EVRTouchpadDirection_None);
    LoadButtonMapping(pSettings, ePSButtonID::k_EPSButtonID_Share, vr::k_EButton_ApplicationMenu, k_EVRTouchpadDirection_None);
    LoadButtonMapping(pSettings, ePSButtonID::k_EPSButtonID_Start, vr::k_EButton_ApplicationMenu, k_EVRTouchpadDirection_None);
    LoadButtonMapping(pSettings, ePSButtonID::k_EPSButtonID_Options, vr::k_EButton_ApplicationMenu, k_EVRTouchpadDirection_None);
    LoadButtonMapping(pSettings, ePSButtonID::k_EPSButtonID_L1, vr::k_EButton_SteamVR_Trigger, k_EVRTouchpadDirection_None);
    LoadButtonMapping(pSettings, ePSButtonID::k_EPSButtonID_L2, vr::k_EButton_SteamVR_Trigger, k_EVRTouchpadDirection_None);
    LoadButtonMapping(pSettings, ePSButtonID::k_EPSButtonID_L3, vr::k_EButton_Grip, k_EVRTouchpadDirection_None);
    LoadButtonMapping(pSettings, ePSButtonID::k_EPSButtonID_R1, vr::k_EButton_SteamVR_Trigger, k_EVRTouchpadDirection_None);
    LoadButtonMapping(pSettings, ePSButtonID::k_EPSButtonID_R2, vr::k_EButton_SteamVR_Trigger, k_EVRTouchpadDirection_None);
    LoadButtonMapping(pSettings, ePSButtonID::k_EPSButtonID_R3, vr::k_EButton_Grip, k_EVRTouchpadDirection_None);

	// Load the rumble settings
	m_bRumbleSuppressed= pSettings->GetBool("psmove", "rumble_suppressed", m_bRumbleSuppressed);

	// Grab the settings associated with mapping spatial movement to touchpad axes.
	if (pSettings != nullptr)
	{
		vr::EVRSettingsError fetchError;
		m_bUseSpatialOffsetAfterTouchpadPressAsTouchpadAxis
			= pSettings->GetBool("psmove", "use_spatial_offset_after_touchpad_press_as_touchpad_axis", true, &fetchError);

		m_fMetersPerTouchpadAxisUnits
			= pSettings->GetFloat("psmove", "meters_per_touchpad_units", 0.075f, &fetchError);

		#if LOG_TOUCHPAD_EMULATION != 0
			DriverLog("use_spatial_offset_after_touchpad_press_as_touchpad_axis: %d\n", m_bUseSpatialOffsetAfterTouchpadPressAsTouchpadAxis);
			DriverLog("meters_per_touchpad_units: %f\n", m_fMetersPerTouchpadAxisUnits);
		#endif


		m_fControllerMetersInFrontOfHmdAtCallibration
			= pSettings->GetFloat("psmove", "m_fControllerMetersInFrontOfHmdAtCallibration", 0.06f, &fetchError);

		#if LOG_REALIGN_TO_HMD != 0
			DriverLog("m_fControllerMetersInFrontOfHmdAtCallibration: %d\n", m_fControllerMetersInFrontOfHmdAtCallibration);
		#endif
	}

}

CPSMoveControllerLatest::~CPSMoveControllerLatest()
{
    ClientPSMoveAPI::free_controller_view(m_controller_view);
}

void CPSMoveControllerLatest::LoadButtonMapping(
    vr::IVRSettings *pSettings,
    const CPSMoveControllerLatest::ePSButtonID psButtonID,
    const vr::EVRButtonId defaultVRButtonID,
	const eVRTouchpadDirection defaultTouchpadDirection)
{

    vr::EVRButtonId vrButtonID = defaultVRButtonID;
	eVRTouchpadDirection vrTouchpadDirection = defaultTouchpadDirection;

    if (pSettings != nullptr)
    {
        const char *szPSButtonName = k_PSButtonNames[psButtonID];
        char remapButtonToButtonString[32];
        vr::EVRSettingsError fetchError;
        pSettings->GetString("psmove", szPSButtonName, remapButtonToButtonString, 32, "", &fetchError);

        if (fetchError == vr::VRSettingsError_None)
        {
            for (int vr_button_index = 0; vr_button_index < k_max_vr_buttons; ++vr_button_index)
            {
                if (strcasecmp(remapButtonToButtonString, k_VRButtonNames[vr_button_index]) == 0)
                {
                    vrButtonID = static_cast<vr::EVRButtonId>(vr_button_index);
                    break;
                }
            }
        }

		char remapButtonToTouchpadDirectionString[32];
		pSettings->GetString("psmove_touchpad_directions", szPSButtonName, remapButtonToTouchpadDirectionString, 32, "", &fetchError);

		if (fetchError == vr::VRSettingsError_None)
		{
			for (int vr_touchpad_direction_index = 0; vr_touchpad_direction_index < k_max_vr_touchpad_directions; ++vr_touchpad_direction_index)
			{
				if (strcasecmp(remapButtonToTouchpadDirectionString, k_VRTouchpadDirectionNames[vr_touchpad_direction_index]) == 0)
				{
					vrTouchpadDirection = static_cast<eVRTouchpadDirection>(vr_touchpad_direction_index);
					break;
				}
			}
		}
    }

    // Save the mapping
    psButtonIDToVRButtonID[psButtonID] = vrButtonID;
	psButtonIDToVrTouchpadDirection[psButtonID] = vrTouchpadDirection;
}

vr::EVRInitError CPSMoveControllerLatest::Activate(uint32_t unObjectId)
{
    vr::EVRInitError result = CPSMoveTrackedDeviceLatest::Activate(unObjectId);

    if (result == vr::VRInitError_None)
    {
		#if LOG_REALIGN_TO_HMD != 0
			DriverLog("CPSMoveControllerLatest::Activate(%d) -- calling g_ServerTrackedDeviceProvider.LaunchPSMoveMonitor()\n", unObjectId);
		#endif

		g_ServerTrackedDeviceProvider.LaunchPSMoveMonitor();

        ClientPSMoveAPI::register_callback(
            ClientPSMoveAPI::start_controller_data_stream(
                m_controller_view, 
                ClientPSMoveAPI::includePositionData | ClientPSMoveAPI::includePhysicsData),
            CPSMoveControllerLatest::start_controller_response_callback,
            this);
    }

    return result;
}

void CPSMoveControllerLatest::start_controller_response_callback(
    const ClientPSMoveAPI::ResponseMessage *response, void *userdata)
{
    CPSMoveControllerLatest *controller= reinterpret_cast<CPSMoveControllerLatest *>(userdata);

    if (response->result_code == ClientPSMoveAPI::_clientPSMoveResultCode_ok)
    {
        controller->m_properties_dirty= true;
    }
}

void CPSMoveControllerLatest::Deactivate()
{
    ClientPSMoveAPI::stop_controller_data_stream(m_controller_view);
}

void *CPSMoveControllerLatest::GetComponent(const char *pchComponentNameAndVersion)
{
    if (!strcasecmp(pchComponentNameAndVersion, vr::IVRControllerComponent_Version))
    {
        return (vr::IVRControllerComponent*)this;
    }

    return NULL;
}

bool CPSMoveControllerLatest::GetBoolTrackedDeviceProperty(
    vr::ETrackedDeviceProperty prop, 
    vr::ETrackedPropertyError * pError)
{
    bool bBoolResult = false;

    switch (prop)
    {
    case vr::Prop_WillDriftInYaw_Bool:
        bBoolResult = false;
        *pError = vr::TrackedProp_Success;
        break;
    case vr::Prop_DeviceIsWireless_Bool:
        bBoolResult = false;
        *pError = vr::TrackedProp_Success;
        break;
    case vr::Prop_DeviceIsCharging_Bool:
        bBoolResult = m_bIsBatteryCharging;
        *pError = vr::TrackedProp_Success;
        break;
    case vr::Prop_DeviceProvidesBatteryStatus_Bool:
        bBoolResult = true;
        *pError = vr::TrackedProp_Success;
        break;
    default:
        *pError = vr::TrackedProp_ValueNotProvidedByDevice;
    }

    if (*pError == vr::TrackedProp_ValueNotProvidedByDevice)
    {
        bBoolResult= CPSMoveTrackedDeviceLatest::GetBoolTrackedDeviceProperty(prop, pError);
    }

    return bBoolResult;
}

float CPSMoveControllerLatest::GetFloatTrackedDeviceProperty(
    vr::ETrackedDeviceProperty prop,
    vr::ETrackedPropertyError * pError)
{
    float floatResult = 0.f;

    switch (prop)
    {
    case vr::Prop_DeviceBatteryPercentage_Float: // 0 is empty, 1 is full
        floatResult = m_fBatteryChargeFraction;
        *pError = vr::TrackedProp_Success;
        break;
    default:
        *pError = vr::TrackedProp_ValueNotProvidedByDevice;
    }
    
    if (*pError == vr::TrackedProp_ValueNotProvidedByDevice)
    {
        floatResult = CPSMoveTrackedDeviceLatest::GetFloatTrackedDeviceProperty(prop, pError);
    }

    return floatResult;
}

int32_t CPSMoveControllerLatest::GetInt32TrackedDeviceProperty(
    vr::ETrackedDeviceProperty prop,
    vr::ETrackedPropertyError * pError)
{
    int32_t nRetVal = 0;

    switch ( prop )
    {
    case vr::Prop_DeviceClass_Int32:
        nRetVal = vr::TrackedDeviceClass_Controller;
        *pError = vr::TrackedProp_Success;
        break;

    case vr::Prop_Axis0Type_Int32:
        nRetVal = vr::k_eControllerAxis_Trigger;
        *pError = vr::TrackedProp_Success;
        break;

    default:
        *pError = vr::TrackedProp_ValueNotProvidedByDevice;
        break;
    }

    if (*pError == vr::TrackedProp_ValueNotProvidedByDevice)
    {
        nRetVal = CPSMoveTrackedDeviceLatest::GetInt32TrackedDeviceProperty(prop, pError);
    }

    return nRetVal;
}

uint64_t CPSMoveControllerLatest::GetUint64TrackedDeviceProperty( 
    vr::ETrackedDeviceProperty prop,
    vr::ETrackedPropertyError * pError)
{
    uint64_t ulRetVal = 0;

    switch ( prop )
    {
    case vr::Prop_SupportedButtons_Uint64:
		{
			for (int buttonIndex = 0; buttonIndex < static_cast<int>(k_EPSButtonID_Count); ++buttonIndex)
			{
				ulRetVal |= vr::ButtonMaskFromId( psButtonIDToVRButtonID[buttonIndex] );

				if( psButtonIDToVrTouchpadDirection[buttonIndex] != k_EVRTouchpadDirection_None )
				{
					ulRetVal |= vr::ButtonMaskFromId(vr::k_EButton_SteamVR_Touchpad);
				}
			}
			*pError = vr::TrackedProp_Success;
			break;
		}

    default:
        *pError = vr::TrackedProp_ValueNotProvidedByDevice;
    }

    if (*pError == vr::TrackedProp_ValueNotProvidedByDevice)
    {
        ulRetVal = CPSMoveTrackedDeviceLatest::GetUint64TrackedDeviceProperty(prop, pError);
    }

    return ulRetVal;
}

uint32_t CPSMoveControllerLatest::GetStringTrackedDeviceProperty(
    vr::ETrackedDeviceProperty prop, 
    char * pchValue, 
    uint32_t unBufferSize, 
    vr::ETrackedPropertyError * pError)
{
    std::ostringstream ssRetVal;

    switch ( prop )
    {
    case vr::Prop_RenderModelName_String:
        // The {psmove} syntax lets us refer to rendermodels that are installed
        // in the driver's own resources/rendermodels directory.  The driver can
        // still refer to SteamVR models like "generic_hmd".
        switch(m_controller_view->GetControllerViewType())
        {
        case ClientControllerView::PSMove:
            ssRetVal << "{psmove}psmove_controller";
            break;
        case ClientControllerView::PSNavi:
            ssRetVal << "{psmove}navi_controller";
            break;
        case ClientControllerView::PSDualShock4:
            ssRetVal << "{psmove}dualshock4_controller";
            break;
        default:
            ssRetVal << "generic_controller";
        }
        break;
    case vr::Prop_TrackingSystemName_String:
        ssRetVal << "psmoveservice";
        break;
    }

    std::string sRetVal = ssRetVal.str();
    if ( sRetVal.empty() )
    {        
        return CPSMoveTrackedDeviceLatest::GetStringTrackedDeviceProperty(prop, pchValue, unBufferSize, pError);
    }
    else if ( sRetVal.size() + 1 > unBufferSize )
    {
        *pError = vr::TrackedProp_BufferTooSmall;
        return static_cast<uint32_t>(sRetVal.size() + 1);  // caller needs to know how to size buffer
    }
    else
    {
        snprintf( pchValue, unBufferSize, sRetVal.c_str() );
        *pError = vr::TrackedProp_Success;
        return static_cast<uint32_t>(sRetVal.size() + 1);
    }
}

vr::VRControllerState_t CPSMoveControllerLatest::GetControllerState()
{
    return m_ControllerState;
}

bool CPSMoveControllerLatest::TriggerHapticPulse( uint32_t unAxisId, uint16_t usPulseDurationMicroseconds )
{
    m_pendingHapticPulseDuration = usPulseDurationMicroseconds;
    UpdateRumbleState();

    return true;
}

void CPSMoveControllerLatest::SendButtonUpdates( ButtonUpdate ButtonEvent, uint64_t ulMask )
{
    if ( !ulMask )
        return;

    for ( int i = 0; i< vr::k_EButton_Max; i++ )
    {
        vr::EVRButtonId button = ( vr::EVRButtonId )i;

        uint64_t bit = ButtonMaskFromId( button );

        if ( bit & ulMask )
        {
            ( m_pDriverHost->*ButtonEvent )( m_unSteamVRTrackedDeviceId, button, 0.0 );
        }
    }
}

void CPSMoveControllerLatest::UpdateControllerState()
{
    assert(m_controller_view != nullptr);
    assert(m_controller_view->GetIsConnected());

    vr::VRControllerState_t NewState = { 0 };

    // Changing unPacketNum tells anyone polling state that something might have
    // changed.  We don't try to be precise about that here.
    NewState.unPacketNum = m_ControllerState.unPacketNum + 1;
   
    switch (m_controller_view->GetControllerViewType())
    {
    case ClientControllerView::eControllerType::PSMove:
        {
            const ClientPSMoveView &clientView = m_controller_view->GetPSMoveView();

            bool bStartWasPressed = (m_ControllerState.ulButtonPressed & vr::ButtonMaskFromId(psButtonIDToVRButtonID[k_EPSButtonID_Start])) > 0;
            bool bSelectWasPressed = (m_ControllerState.ulButtonPressed & vr::ButtonMaskFromId(psButtonIDToVRButtonID[k_EPSButtonID_Select])) > 0;

            bool bSquareWasPressed = (m_ControllerState.ulButtonPressed & vr::ButtonMaskFromId(psButtonIDToVRButtonID[k_EPSButtonID_Square])) > 0;
            bool bCrossWasPressed = (m_ControllerState.ulButtonPressed & vr::ButtonMaskFromId(psButtonIDToVRButtonID[k_EPSButtonID_Cross])) > 0;
            bool bTriangleWasPressed = (m_ControllerState.ulButtonPressed & vr::ButtonMaskFromId(psButtonIDToVRButtonID[k_EPSButtonID_Triangle])) > 0;
            bool bCircleWasPressed = (m_ControllerState.ulButtonPressed & vr::ButtonMaskFromId(psButtonIDToVRButtonID[k_EPSButtonID_Circle])) > 0;

            // If start was just pressed while and select was held or vice versa,
			// recenter the controller orientation pose and start the realignment of the controller to HMD tracking space.
            if ((clientView.GetButtonStart() == PSMoveButton_PRESSED && clientView.GetButtonSelect() == PSMoveButton_PRESSED) ||
				(clientView.GetButtonStart() == PSMoveButton_PRESSED && clientView.GetButtonSelect() == PSMoveButton_DOWN) ||
				(clientView.GetButtonStart() == PSMoveButton_DOWN && clientView.GetButtonSelect() == PSMoveButton_PRESSED) )
                
            {
				#if LOG_REALIGN_TO_HMD != 0
					DriverLog("CPSMoveControllerLatest::UpdateControllerState(): Calling StartRealignHMDTrackingSpace() in response to controller chord.\n");
				#endif

				PSMoveFloatVector3 controllerBallPointedUpEuler = PSMoveFloatVector3::create((float)M_PI_2, 0.0f, 0.0f);
				PSMoveQuaternion controllerBallPointedUpQuat = PSMoveQuaternion::create(controllerBallPointedUpEuler);
				ClientPSMoveAPI::reset_pose(m_controller_view, controllerBallPointedUpQuat);

				StartRealignHMDTrackingSpace();
            }

			UpdateControllerStateFromPsMoveButtonState(k_EPSButtonID_Circle, clientView.GetButtonCircle(), &NewState);
			UpdateControllerStateFromPsMoveButtonState(k_EPSButtonID_Cross, clientView.GetButtonCross(), &NewState);
			UpdateControllerStateFromPsMoveButtonState(k_EPSButtonID_Move, clientView.GetButtonMove(), &NewState);
			UpdateControllerStateFromPsMoveButtonState(k_EPSButtonID_PS, clientView.GetButtonPS(), &NewState);
			UpdateControllerStateFromPsMoveButtonState(k_EPSButtonID_Select, clientView.GetButtonSelect(), &NewState);
			UpdateControllerStateFromPsMoveButtonState(k_EPSButtonID_Square, clientView.GetButtonSquare(), &NewState);
			UpdateControllerStateFromPsMoveButtonState(k_EPSButtonID_Start, clientView.GetButtonStart(), &NewState);
			UpdateControllerStateFromPsMoveButtonState(k_EPSButtonID_Triangle, clientView.GetButtonTriangle(), &NewState);
			UpdateControllerStateFromPsMoveButtonState(k_EPSButtonID_Trigger, clientView.GetButtonTrigger(), &NewState);


			if (m_bUseSpatialOffsetAfterTouchpadPressAsTouchpadAxis)
			{
				static const uint64_t s_kTouchpadButtonMask = vr::ButtonMaskFromId(vr::k_EButton_SteamVR_Touchpad);
				if (NewState.ulButtonPressed & s_kTouchpadButtonMask)
				{
					if (!(m_ControllerState.ulButtonPressed & s_kTouchpadButtonMask))
					{
						// Just pressed.
						const ClientPSMoveView &view = m_controller_view->GetPSMoveView();
						m_driverSpaceRotationAtTouchpadPressTime = view.GetOrientation();

						GetMetersPosInRotSpace(&m_posMetersAtTouchpadPressTime, m_driverSpaceRotationAtTouchpadPressTime);

						#if LOG_TOUCHPAD_EMULATION != 0
							DriverLog("Touchpad pressed! At (%f, %f, %f) meters relative to orientation\n",
								m_posMetersAtTouchpadPressTime.i, m_posMetersAtTouchpadPressTime.j, m_posMetersAtTouchpadPressTime.k);
						#endif
					}
					else
					{
						// Held!
						PSMoveFloatVector3 newPosMeters;
						GetMetersPosInRotSpace(&newPosMeters, m_driverSpaceRotationAtTouchpadPressTime);

						PSMoveFloatVector3 offsetMeters = newPosMeters - m_posMetersAtTouchpadPressTime;

						#if LOG_TOUCHPAD_EMULATION != 0
							DriverLog("Touchpad held! Relative position (%f, %f, %f) meters\n",
								offsetMeters.i, offsetMeters.j, offsetMeters.k);
						#endif

						NewState.rAxis[0].x = offsetMeters.i / m_fMetersPerTouchpadAxisUnits;
						NewState.rAxis[0].x = fminf( fmaxf(NewState.rAxis[0].x, -1.0f), 1.0f );

						NewState.rAxis[0].y = -offsetMeters.k / m_fMetersPerTouchpadAxisUnits;
						NewState.rAxis[0].y = fminf(fmaxf(NewState.rAxis[0].y, -1.0f), 1.0f);

						#if LOG_TOUCHPAD_EMULATION != 0
						DriverLog("Touchpad axis at (%f, %f) \n",
							NewState.rAxis[0].x, NewState.rAxis[0].y);
						#endif
					}
				}
			}


			if (NewState.rAxis[0].x != m_ControllerState.rAxis[0].x || NewState.rAxis[0].y != m_ControllerState.rAxis[0].y)
				m_pDriverHost->TrackedDeviceAxisUpdated(m_unSteamVRTrackedDeviceId, 0, NewState.rAxis[0]);


            NewState.rAxis[1].x = clientView.GetTriggerValue();
            NewState.rAxis[1].y = 0.f;

			if (NewState.rAxis[1].x != m_ControllerState.rAxis[1].x)
                m_pDriverHost->TrackedDeviceAxisUpdated(m_unSteamVRTrackedDeviceId, 1, NewState.rAxis[1]);

        } break;
    case ClientControllerView::eControllerType::PSNavi:
        {
            const ClientPSNaviView &clientView = m_controller_view->GetPSNaviView();

            if (clientView.GetButtonL1())
                NewState.ulButtonPressed |= vr::ButtonMaskFromId(psButtonIDToVRButtonID[k_EPSButtonID_L1]);
            if (clientView.GetButtonL2())
                NewState.ulButtonPressed |= vr::ButtonMaskFromId(psButtonIDToVRButtonID[k_EPSButtonID_L2]);
            if (clientView.GetButtonL3())
                NewState.ulButtonPressed |= vr::ButtonMaskFromId(psButtonIDToVRButtonID[k_EPSButtonID_L3]);
            if (clientView.GetButtonCircle())
                NewState.ulButtonPressed |= vr::ButtonMaskFromId(psButtonIDToVRButtonID[k_EPSButtonID_Circle]);
            if (clientView.GetButtonCross())
                NewState.ulButtonPressed |= vr::ButtonMaskFromId(psButtonIDToVRButtonID[k_EPSButtonID_Cross]);
            if (clientView.GetButtonPS())
                NewState.ulButtonPressed |= vr::ButtonMaskFromId(psButtonIDToVRButtonID[k_EPSButtonID_PS]);
            if (clientView.GetButtonTrigger())
                NewState.ulButtonPressed |= vr::ButtonMaskFromId(psButtonIDToVRButtonID[k_EPSButtonID_Trigger]);
            if (clientView.GetButtonDPadUp())
                NewState.ulButtonPressed |= vr::ButtonMaskFromId(psButtonIDToVRButtonID[k_EPSButtonID_Up]);
            if (clientView.GetButtonDPadDown())
                NewState.ulButtonPressed |= vr::ButtonMaskFromId(psButtonIDToVRButtonID[k_EPSButtonID_Down]);
            if (clientView.GetButtonDPadLeft())
                NewState.ulButtonPressed |= vr::ButtonMaskFromId(psButtonIDToVRButtonID[k_EPSButtonID_Left]);
            if (clientView.GetButtonDPadRight())
                NewState.ulButtonPressed |= vr::ButtonMaskFromId(psButtonIDToVRButtonID[k_EPSButtonID_Right]);

            NewState.rAxis[0].x = clientView.GetStickXAxis();
            NewState.rAxis[0].y = clientView.GetStickYAxis();

            NewState.rAxis[1].x = clientView.GetTriggerValue();
            NewState.rAxis[1].y = 0.f;

            if (NewState.rAxis[0].x != m_ControllerState.rAxis[0].x || NewState.rAxis[0].y != m_ControllerState.rAxis[0].y)
                m_pDriverHost->TrackedDeviceAxisUpdated(m_unSteamVRTrackedDeviceId, 0, NewState.rAxis[0]);
            if (NewState.rAxis[1].x != m_ControllerState.rAxis[1].x)
                m_pDriverHost->TrackedDeviceAxisUpdated(m_unSteamVRTrackedDeviceId, 1, NewState.rAxis[1]);
        } break;
    case ClientControllerView::eControllerType::PSDualShock4:
        {
            const ClientPSDualShock4View &clientView = m_controller_view->GetPSDualShock4View();

            if (clientView.GetButtonL1())
                NewState.ulButtonPressed |= vr::ButtonMaskFromId(psButtonIDToVRButtonID[k_EPSButtonID_L1]);
            if (clientView.GetButtonL2())
                NewState.ulButtonPressed |= vr::ButtonMaskFromId(psButtonIDToVRButtonID[k_EPSButtonID_L2]);
            if (clientView.GetButtonL3())
                NewState.ulButtonPressed |= vr::ButtonMaskFromId(psButtonIDToVRButtonID[k_EPSButtonID_L3]);
            if (clientView.GetButtonR1())
                NewState.ulButtonPressed |= vr::ButtonMaskFromId(psButtonIDToVRButtonID[k_EPSButtonID_R1]);
            if (clientView.GetButtonR2())
                NewState.ulButtonPressed |= vr::ButtonMaskFromId(psButtonIDToVRButtonID[k_EPSButtonID_R2]);
            if (clientView.GetButtonR3())
                NewState.ulButtonPressed |= vr::ButtonMaskFromId(psButtonIDToVRButtonID[k_EPSButtonID_R3]);

            if (clientView.GetButtonCircle())
                NewState.ulButtonPressed |= vr::ButtonMaskFromId(psButtonIDToVRButtonID[k_EPSButtonID_Circle]);
            if (clientView.GetButtonCross())
                NewState.ulButtonPressed |= vr::ButtonMaskFromId(psButtonIDToVRButtonID[k_EPSButtonID_Cross]);
            if (clientView.GetButtonSquare())
                NewState.ulButtonPressed |= vr::ButtonMaskFromId(psButtonIDToVRButtonID[k_EPSButtonID_Square]);
            if (clientView.GetButtonTriangle())
                NewState.ulButtonPressed |= vr::ButtonMaskFromId(psButtonIDToVRButtonID[k_EPSButtonID_Triangle]);

            if (clientView.GetButtonDPadUp())
                NewState.ulButtonPressed |= vr::ButtonMaskFromId(psButtonIDToVRButtonID[k_EPSButtonID_Up]);
            if (clientView.GetButtonDPadDown())
                NewState.ulButtonPressed |= vr::ButtonMaskFromId(psButtonIDToVRButtonID[k_EPSButtonID_Down]);
            if (clientView.GetButtonDPadLeft())
                NewState.ulButtonPressed |= vr::ButtonMaskFromId(psButtonIDToVRButtonID[k_EPSButtonID_Left]);
            if (clientView.GetButtonDPadRight())
                NewState.ulButtonPressed |= vr::ButtonMaskFromId(psButtonIDToVRButtonID[k_EPSButtonID_Right]);

            if (clientView.GetButtonOptions())
                NewState.ulButtonPressed |= vr::ButtonMaskFromId(psButtonIDToVRButtonID[k_EPSButtonID_Options]);
            if (clientView.GetButtonShare())
                NewState.ulButtonPressed |= vr::ButtonMaskFromId(psButtonIDToVRButtonID[k_EPSButtonID_Share]);
            if (clientView.GetButtonTrackpad())
                NewState.ulButtonPressed |= vr::ButtonMaskFromId(psButtonIDToVRButtonID[k_EPSButtonID_Trackpad]);
            if (clientView.GetButtonPS())
                NewState.ulButtonPressed |= vr::ButtonMaskFromId(psButtonIDToVRButtonID[k_EPSButtonID_PS]);

            NewState.rAxis[0].x = clientView.GetLeftAnalogX();
            NewState.rAxis[0].y = -clientView.GetLeftAnalogY();

            NewState.rAxis[1].x = clientView.GetLeftTriggerValue();
            NewState.rAxis[1].y = 0.f;

            NewState.rAxis[2].x = clientView.GetRightAnalogX();
            NewState.rAxis[2].y = -clientView.GetRightAnalogY();

            NewState.rAxis[3].x = clientView.GetRightTriggerValue();
            NewState.rAxis[3].y = 0.f;

            if (NewState.rAxis[0].x != m_ControllerState.rAxis[0].x || NewState.rAxis[0].y != m_ControllerState.rAxis[0].y)
                m_pDriverHost->TrackedDeviceAxisUpdated(m_unSteamVRTrackedDeviceId, 0, NewState.rAxis[0]);
            if (NewState.rAxis[1].x != m_ControllerState.rAxis[1].x)
                m_pDriverHost->TrackedDeviceAxisUpdated(m_unSteamVRTrackedDeviceId, 1, NewState.rAxis[1]);

            if (NewState.rAxis[2].x != m_ControllerState.rAxis[2].x || NewState.rAxis[2].y != m_ControllerState.rAxis[2].y)
                m_pDriverHost->TrackedDeviceAxisUpdated(m_unSteamVRTrackedDeviceId, 2, NewState.rAxis[2]);
            if (NewState.rAxis[3].x != m_ControllerState.rAxis[3].x)
                m_pDriverHost->TrackedDeviceAxisUpdated(m_unSteamVRTrackedDeviceId, 3, NewState.rAxis[3]);
        } break;
    }

    // All pressed buttons are touched
    NewState.ulButtonTouched |= NewState.ulButtonPressed;

    uint64_t ulChangedTouched = NewState.ulButtonTouched ^ m_ControllerState.ulButtonTouched;
    uint64_t ulChangedPressed = NewState.ulButtonPressed ^ m_ControllerState.ulButtonPressed;

    SendButtonUpdates( &vr::IServerDriverHost::TrackedDeviceButtonTouched, ulChangedTouched & NewState.ulButtonTouched );
    SendButtonUpdates( &vr::IServerDriverHost::TrackedDeviceButtonPressed, ulChangedPressed & NewState.ulButtonPressed );
    SendButtonUpdates( &vr::IServerDriverHost::TrackedDeviceButtonUnpressed, ulChangedPressed & ~NewState.ulButtonPressed );
    SendButtonUpdates( &vr::IServerDriverHost::TrackedDeviceButtonUntouched, ulChangedTouched & ~NewState.ulButtonTouched );

    m_ControllerState = NewState;
}


void CPSMoveControllerLatest::UpdateControllerStateFromPsMoveButtonState(ePSButtonID buttonId, PSMoveButtonState buttonState, vr::VRControllerState_t* pControllerStateToUpdate)
{
	if (buttonState & PSMoveButton_PRESSED || buttonState & PSMoveButton_DOWN)
	{
		pControllerStateToUpdate->ulButtonPressed |= vr::ButtonMaskFromId( psButtonIDToVRButtonID[buttonId] );

		if (psButtonIDToVrTouchpadDirection[buttonId] == k_EVRTouchpadDirection_Left)
		{
			pControllerStateToUpdate->rAxis[0].x = -1.0f;
			pControllerStateToUpdate->ulButtonPressed |= vr::ButtonMaskFromId(vr::k_EButton_SteamVR_Touchpad);
		}
		else if (psButtonIDToVrTouchpadDirection[buttonId] == k_EVRTouchpadDirection_Right)
		{
			pControllerStateToUpdate->rAxis[0].x = 1.0f;
			pControllerStateToUpdate->ulButtonPressed |= vr::ButtonMaskFromId(vr::k_EButton_SteamVR_Touchpad);
		}
		else if (psButtonIDToVrTouchpadDirection[buttonId] == k_EVRTouchpadDirection_Up)
		{
			pControllerStateToUpdate->rAxis[0].y = 1.0f;
			pControllerStateToUpdate->ulButtonPressed |= vr::ButtonMaskFromId(vr::k_EButton_SteamVR_Touchpad);
		}
		else if (psButtonIDToVrTouchpadDirection[buttonId] == k_EVRTouchpadDirection_Down)
		{
			pControllerStateToUpdate->rAxis[0].y = -1.0f;
			pControllerStateToUpdate->ulButtonPressed |= vr::ButtonMaskFromId(vr::k_EButton_SteamVR_Touchpad);
		}
	}
}


PSMoveQuaternion ExtractHMDYawQuaternion(const PSMoveQuaternion &q)
{
    // Convert the quaternion to a basis matrix
    const PSMoveMatrix3x3 hmd_orientation = PSMoveMatrix3x3::create(q);

    // Extract the forward (z-axis) vector from the basis
	const PSMoveFloatVector3 &global_forward = *k_psmove_float_vector3_k;
    const PSMoveFloatVector3 forward = hmd_orientation.basis_z();
	PSMoveFloatVector3 forward2d = PSMoveFloatVector3::create(forward.i, 0.f, forward.k);
	forward2d.normalize_with_default(global_forward);

    // Compute the yaw angle (amount the z-axis has been rotated to it's current facing)
    const float cos_yaw = PSMoveFloatVector3::dot(forward, global_forward);
    float half_yaw = acosf(fminf(fmaxf(cos_yaw, -1.f), 1.f)) / 2.f;

	// Flip the sign of the yaw angle depending on if forward2d is to the left or right of global forward
	const PSMoveFloatVector3 &global_up = *k_psmove_float_vector3_j;
	PSMoveFloatVector3 yaw_axis = PSMoveFloatVector3::cross(global_forward, forward2d);
	if (PSMoveFloatVector3::dot(yaw_axis, global_up) < 0)
	{
		half_yaw = -half_yaw;
	}

    // Convert this yaw rotation back into a quaternion
    PSMoveQuaternion yaw_quaternion =
        PSMoveQuaternion::create(
            cosf(half_yaw), // w = cos(theta/2)
            0.f, sinf(half_yaw), 0.f); // (x, y, z) = sin(theta/2)*axis, where axis = (0, 1, 0)

    return yaw_quaternion;
=======
﻿//
// driver_psmoveservice.cpp : Defines the client and server interfaces used by the SteamVR runtime.
//

//==================================================================================================
// Includes
//==================================================================================================

#define HAS_PROTOCOL_ACCESS

#include "driver_psmoveservice.h"
#include <sstream>
#include "PSMoveProtocol.pb.h"
#include "ClientPSMoveAPI.h"
#include <boost/algorithm/string.hpp>

#if defined( _WIN32 )
#include <windows.h>
#else
#include <unistd.h>
#endif

//==================================================================================================
// Macros
//==================================================================================================

#if defined(_WIN32)
#define HMD_DLL_EXPORT extern "C" __declspec( dllexport )
#define HMD_DLL_IMPORT extern "C" __declspec( dllimport )
#elif defined(GNUC) || defined(COMPILER_GCC) || defined(__GNUC__)
#define HMD_DLL_EXPORT extern "C" __attribute__((visibility("default")))
#define HMD_DLL_IMPORT extern "C" 
#else
#error "Unsupported Platform."
#endif

#if _MSC_VER
#define strcasecmp(a, b) stricmp(a,b)
#pragma warning (disable: 4996) // 'This function or variable may be unsafe': snprintf
#define snprintf _snprintf
#endif

#define LOG_TOUCHPAD_EMULATION 0

//==================================================================================================
// Constants
//==================================================================================================
static const float k_fScalePSMoveAPIToMeters = 0.01f;  // psmove driver in cm
static const float k_fRadiansToDegrees = 180.f / 3.14159265f;

static const char *k_PSButtonNames[CPSMoveControllerLatest::k_EPSButtonID_Count] = {
    "ps",
    "left",
    "up",
    "down",
    "right",
    "move",
    "trackpad",
    "trigger",
    "triangle",
    "square",
    "circle",
    "cross",
    "select",
    "share",
    "start",
    "options",
    "l1",
    "l2",
    "l3",
    "r1",
    "r2",
    "r3"
};

static const int k_max_vr_buttons = 37;
static const char *k_VRButtonNames[k_max_vr_buttons] = {
    "system",               // k_EButton_System
    "application_menu",     // k_EButton_ApplicationMenu
    "grip",                 // k_EButton_Grip
    "dpad_left",            // k_EButton_DPad_Left
    "dpad_up",              // k_EButton_DPad_Up
    "dpad_right",           // k_EButton_DPad_Right
    "dpad_down",            // k_EButton_DPad_Down
    "a",                    // k_EButton_A
    "button_8",              // (vr::EVRButtonId)8
    "button_9",              // (vr::EVRButtonId)9
    "button_10",              // (vr::EVRButtonId)10
    "button_11",              // (vr::EVRButtonId)11
    "button_12",              // (vr::EVRButtonId)12
    "button_13",              // (vr::EVRButtonId)13
    "button_14",              // (vr::EVRButtonId)14
    "button_15",              // (vr::EVRButtonId)15
    "button_16",              // (vr::EVRButtonId)16
    "button_17",              // (vr::EVRButtonId)17
    "button_18",              // (vr::EVRButtonId)18
    "button_19",              // (vr::EVRButtonId)19
    "button_20",              // (vr::EVRButtonId)20
    "button_21",              // (vr::EVRButtonId)21
    "button_22",              // (vr::EVRButtonId)22
    "button_23",              // (vr::EVRButtonId)23
    "button_24",              // (vr::EVRButtonId)24
    "button_25",              // (vr::EVRButtonId)25
    "button_26",              // (vr::EVRButtonId)26
    "button_27",              // (vr::EVRButtonId)27
    "button_28",              // (vr::EVRButtonId)28
    "button_29",              // (vr::EVRButtonId)29
    "button_30",              // (vr::EVRButtonId)30
    "button_31",              // (vr::EVRButtonId)31
    "touchpad",               // k_EButton_Axis0, k_EButton_SteamVR_Touchpad
    "trigger",                // k_EButton_Axis1, k_EButton_SteamVR_Trigger
    "axis_2",                 // k_EButton_Axis2
    "axis_3",                 // k_EButton_Axis3
    "axis_4",                 // k_EButton_Axis4
};

static const int k_max_vr_touchpad_directions = CPSMoveControllerLatest::k_EVRTouchpadDirection_Count;
static const char *k_VRTouchpadDirectionNames[k_max_vr_touchpad_directions] = {
	"none",
	"touchpad_left",
	"touchpad_up",
	"touchpad_right",
	"touchpad_down",
};

//==================================================================================================
// Globals
//==================================================================================================

CServerDriver_PSMoveService g_ServerTrackedDeviceProvider;
CClientDriver_PSMoveService g_ClientTrackedDeviceProvider;

//==================================================================================================
// Logging helpers
//==================================================================================================

static vr::IDriverLog * s_pLogFile = NULL;

static bool InitDriverLog( vr::IDriverLog *pDriverLog )
{
    if ( s_pLogFile )
        return false;
    s_pLogFile = pDriverLog;
    return s_pLogFile != NULL;
}

static void CleanupDriverLog()
{
    s_pLogFile = NULL;
}

static void DriverLogVarArgs( const char *pMsgFormat, va_list args )
{
    char buf[1024];
#if defined( WIN32 )
    vsprintf_s( buf, pMsgFormat, args );
#else
    vsnprintf( buf, sizeof( buf ), pMsgFormat, args );
#endif

    if ( s_pLogFile )
        s_pLogFile->Log( buf );
}

/** Provides printf-style debug logging via the vr::IDriverLog interface provided by SteamVR
* during initialization.  Client logging ends up in vrclient_appname.txt and server logging
* ends up in vrserver.txt.
*/
static void DriverLog( const char *pMsgFormat, ... )
{
    va_list args;
    va_start( args, pMsgFormat );

    DriverLogVarArgs( pMsgFormat, args );

    va_end( args );
}

//==================================================================================================
// Server Provider
//==================================================================================================

CServerDriver_PSMoveService::CServerDriver_PSMoveService()
    : m_bLaunchedPSMoveConfigTool(false)
{
}

CServerDriver_PSMoveService::~CServerDriver_PSMoveService()
{
    // 10/10/2015 benj:  vrserver is exiting without calling Cleanup() to balance Init()
    // causing std::thread to call std::terminate
    Cleanup();
}

vr::EVRInitError CServerDriver_PSMoveService::Init(
    vr::IDriverLog * pDriverLog, 
    vr::IServerDriverHost * pDriverHost, 
    const char * pchUserDriverConfigDir, 
    const char * pchDriverInstallDir )
{
    vr::EVRInitError initError = vr::VRInitError_None;

    InitDriverLog( pDriverLog );
    m_pDriverHost = pDriverHost;
    m_strDriverInstallDir = pchDriverInstallDir;
    
    // By default, assume the psmove and openvr tracking spaces are the same
    m_worldFromDriverPose.Clear();
    
    // Note that reconnection is a non-blocking async request.
    // Returning true means we we're able to start trying to connect,
    // not that we are successfully connected yet.
    if (!ReconnectToPSMoveService())
    {
        initError= vr::VRInitError_Driver_Failed;
    }

	vr::IVRSettings *pSettings = m_pDriverHost->GetSettings(vr::IVRSettings_Version);
	if (pSettings != NULL) {
		char buf[256];
		vr::EVRSettingsError fetchError;

		pSettings->GetString("psmove_settings", "psmove_filter_hmd_serial", buf, sizeof(buf), "", &fetchError);
		m_strPSMoveHMDSerialNo = boost::to_upper_copy<std::string>(buf);
	}
    return initError;
}

bool CServerDriver_PSMoveService::ReconnectToPSMoveService()
{
    if (ClientPSMoveAPI::has_started())
    {
        ClientPSMoveAPI::shutdown();
    }

    return ClientPSMoveAPI::startup(
        PSMOVESERVICE_DEFAULT_ADDRESS, 
        PSMOVESERVICE_DEFAULT_PORT, 
        _log_severity_level_warning);
}

void CServerDriver_PSMoveService::Cleanup()
{
    ClientPSMoveAPI::shutdown();
}

const char * const *CServerDriver_PSMoveService::GetInterfaceVersions()
{
    return vr::k_InterfaceVersions;
}

uint32_t CServerDriver_PSMoveService::GetTrackedDeviceCount()
{
    return static_cast<uint32_t>(m_vecTrackedDevices.size());
}

vr::ITrackedDeviceServerDriver * CServerDriver_PSMoveService::GetTrackedDeviceDriver( 
    uint32_t unWhich)
{
    if (unWhich < m_vecTrackedDevices.size())
    {
        return m_vecTrackedDevices[unWhich];
    }

    return nullptr;
}

vr::ITrackedDeviceServerDriver * CServerDriver_PSMoveService::FindTrackedDeviceDriver(
    const char * pchId)
{
    for (auto it = m_vecTrackedDevices.begin(); it != m_vecTrackedDevices.end(); ++it)
    {
        if ( 0 == strcmp( ( *it )->GetSerialNumber(), pchId ) )
        {
            return *it;
        }
    }

    return nullptr;
}

void CServerDriver_PSMoveService::RunFrame()
{
    // Poll any events from the service
    ClientPSMoveAPI::update();

    // Poll events queued up by the call to ClientPSMoveAPI::update()
    ClientPSMoveAPI::Message message;
    while (ClientPSMoveAPI::poll_next_message(&message, sizeof(message)))
    {
        switch (message.payload_type)
        {
        case ClientPSMoveAPI::_messagePayloadType_Response:
            HandleClientPSMoveResponse(&message.response_data);
            break;
        case ClientPSMoveAPI::_messagePayloadType_Event:
            HandleClientPSMoveEvent(&message.event_data);
            break;
        }
    }

    // Update all active tracked devices
    for (auto it = m_vecTrackedDevices.begin(); it != m_vecTrackedDevices.end(); ++it)
    {
        CPSMoveTrackedDeviceLatest *pTrackedDevice = *it;

        switch (pTrackedDevice->GetTrackedDeviceClass())
        {
        case vr::TrackedDeviceClass_Controller:
            {
                CPSMoveControllerLatest *pController = static_cast<CPSMoveControllerLatest *>(pTrackedDevice);

                pController->Update();
            } break;
        case vr::TrackedDeviceClass_TrackingReference:
            {
                CPSMoveTrackerLatest *pTracker = static_cast<CPSMoveTrackerLatest *>(pTrackedDevice);

                pTracker->Update();
            } break;
        default:
            assert(0 && "unreachable");
        }
    }
}

bool CServerDriver_PSMoveService::ShouldBlockStandbyMode()
{
    return false;
}

void CServerDriver_PSMoveService::EnterStandby()
{
}

void CServerDriver_PSMoveService::LeaveStandby()
{
}

// -- Event Handling -----
void CServerDriver_PSMoveService::HandleClientPSMoveEvent(
    const ClientPSMoveAPI::EventMessage *event)
{
    ClientPSMoveAPI::eEventType event_type = event->event_type;

    switch (event_type)
    {
    // Client Events
    case ClientPSMoveAPI::connectedToService:
        HandleConnectedToPSMoveService();
        break;
    case ClientPSMoveAPI::failedToConnectToService:
        HandleFailedToConnectToPSMoveService();
        break;
    case ClientPSMoveAPI::disconnectedFromService:
        HandleDisconnectedFromPSMoveService();
        break;

    // Service Events
    case ClientPSMoveAPI::opaqueServiceEvent: 
        // We don't care about any opaque service events
        break;
    case ClientPSMoveAPI::controllerListUpdated:
        HandleControllerListChanged();
        break;
    case ClientPSMoveAPI::trackerListUpdated:
        HandleTrackerListChanged();
        break;

    //###HipsterSloth $TODO - Need a notification for when a tracker pose changes
    }
}

void CServerDriver_PSMoveService::HandleConnectedToPSMoveService()
{
    // Ask for the HMD tracking space configuration
    // Response handled in HandleHMDTrackingSpaceReponse()
    ClientPSMoveAPI::get_hmd_tracking_space_settings();

    // Ask the service for a list of connected controllers
    // Response handled in HandleControllerListReponse()
    ClientPSMoveAPI::get_controller_list();

    // Ask the service for a list of connected trackers
    // Response handled in HandleTrackerListReponse()
    ClientPSMoveAPI::get_tracker_list();
}

void CServerDriver_PSMoveService::HandleFailedToConnectToPSMoveService()
{
    // Immediately attempt to reconnect to the service
    ReconnectToPSMoveService();
}

void CServerDriver_PSMoveService::HandleDisconnectedFromPSMoveService()
{
    for (auto it = m_vecTrackedDevices.begin(); it != m_vecTrackedDevices.end(); ++it)
    {
        CPSMoveTrackedDeviceLatest *pDevice = *it;

        pDevice->Deactivate();
    }

    // Immediately attempt to reconnect to the service
    ReconnectToPSMoveService();
}

void CServerDriver_PSMoveService::HandleControllerListChanged()
{
    // Ask the service for a list of connected controllers
    // Response handled in HandleControllerListReponse()
    ClientPSMoveAPI::get_controller_list();
}

void CServerDriver_PSMoveService::HandleTrackerListChanged()
{
    // Ask the service for a list of connected trackers
    // Response handled in HandleTrackerListReponse()
    ClientPSMoveAPI::get_tracker_list();
}

// -- Response Handling -----
void CServerDriver_PSMoveService::HandleClientPSMoveResponse(
    const ClientPSMoveAPI::ResponseMessage *response)
{
	
    switch (response->payload_type)
    {
    case ClientPSMoveAPI::_responsePayloadType_Empty:
        DriverLog("NotifyClientPSMoveResponse - request id %d returned result %s.\n",
            response->request_id, 
            (response->result_code == ClientPSMoveAPI::_clientPSMoveResultCode_ok) ? "ok" : "error");
        break;
    case ClientPSMoveAPI::_responsePayloadType_ControllerList:
        DriverLog("NotifyClientPSMoveResponse - Controller Count = %d (request id %d).\n", 
            response->payload.controller_list.count, response->request_id);
        HandleControllerListReponse(&response->payload.controller_list, response->opaque_response_handle);
        break;
    case ClientPSMoveAPI::_responsePayloadType_TrackerList:
        DriverLog("NotifyClientPSMoveResponse - Tracker Count = %d (request id %d).\n",
            response->payload.tracker_list.count, response->request_id);
        HandleTrackerListReponse(&response->payload.tracker_list);
        break;
    case ClientPSMoveAPI::_responsePayloadType_HMDTrackingSpace:
        DriverLog("NotifyClientPSMoveResponse - Updated HMD tracking space.\n");
        HandleHMDTrackingSpaceReponse(&response->payload.hmd_tracking_space);
        break;
    default:
        DriverLog("NotifyClientPSMoveResponse - Unhandled response (request id %d).\n", response->request_id);
    }
}

void CServerDriver_PSMoveService::HandleControllerListReponse(
    const ClientPSMoveAPI::ResponsePayload_ControllerList *controller_list,
	const ClientPSMoveAPI::t_response_handle response_handle)
{
    for (int list_index = 0; list_index < controller_list->count; ++list_index)
    {
        int controller_id = controller_list->controller_id[list_index];
        ClientControllerView::eControllerType controller_type = controller_list->controller_type[list_index];

        switch (controller_type)
        {
        case ClientControllerView::PSMove:
            AllocateUniquePSMoveController(controller_id, response_handle);
            break;
        case ClientControllerView::PSNavi:
            AllocateUniquePSNaviController(controller_id);
            break;
        case ClientControllerView::PSDualShock4:
            AllocateUniqueDualShock4Controller(controller_id);
            break;
        default:
            break;
        }
    }
}

void CServerDriver_PSMoveService::HandleTrackerListReponse(
    const ClientPSMoveAPI::ResponsePayload_TrackerList *tracker_list)
{
    for (int list_index = 0; list_index < tracker_list->count; ++list_index)
    {
        const ClientTrackerInfo &trackerInfo = tracker_list->trackers[list_index];

        AllocateUniquePSMoveTracker(trackerInfo);
    }
}

void CServerDriver_PSMoveService::HandleHMDTrackingSpaceReponse(
    const ClientPSMoveAPI::ResponsePayload_HMDTrackingSpace *hmdTrackingSpace)
{
    SetHMDTrackingSpace(hmdTrackingSpace->origin_pose);
}

void CServerDriver_PSMoveService::SetHMDTrackingSpace(
    const PSMovePose &origin_pose)
{
    m_worldFromDriverPose = origin_pose;

    // Tell all the devices that the relationship between the psmove and the OpenVR
    // tracking spaces changed
    for (auto it = m_vecTrackedDevices.begin(); it != m_vecTrackedDevices.end(); ++it)
    {
        CPSMoveTrackedDeviceLatest *pDevice = *it;

        pDevice->RefreshWorldFromDriverPose();
    }
}

bool CServerDriver_PSMoveService::FindFirstHMDPose(PSMovePose &out_origin_pose)
{
    bool bResult = false;

    for (vr::TrackedDeviceIndex_t deviceIndex = 0; !bResult && deviceIndex < GetTrackedDeviceCount(); ++deviceIndex)
    {
        vr::ITrackedDeviceServerDriver *Device = GetTrackedDeviceDriver(deviceIndex);
        vr::ETrackedPropertyError error;
        int deviceClass = Device->GetInt32TrackedDeviceProperty(vr::Prop_DeviceClass_Int32, &error);
        
        if (error == vr::TrackedProp_Success && deviceClass == vr::TrackedDeviceClass_HMD)
        {
            vr::DriverPose_t DriverPose = Device->GetPose();

            out_origin_pose.Position.x = static_cast<float>(DriverPose.vecPosition[0]);
            out_origin_pose.Position.y = static_cast<float>(DriverPose.vecPosition[1]);
            out_origin_pose.Position.z = static_cast<float>(DriverPose.vecPosition[2]);

            out_origin_pose.Orientation.w = static_cast<float>(DriverPose.qRotation.w);
            out_origin_pose.Orientation.x = static_cast<float>(DriverPose.qRotation.x);
            out_origin_pose.Orientation.y = static_cast<float>(DriverPose.qRotation.y);
            out_origin_pose.Orientation.z = static_cast<float>(DriverPose.qRotation.z);

            bResult = true;
        }
    }

    return bResult;
}

static void GenerateControllerSerialNumber( char *p, int psize, int controller )
{
    snprintf(p, psize, "psmove_controller%d", controller);
}


void CServerDriver_PSMoveService::AllocateUniquePSMoveController(int ControllerID,	const ClientPSMoveAPI::t_response_handle response_handle)
{
	const PSMoveProtocol::Response *response = GET_PSMOVEPROTOCOL_RESPONSE(response_handle);
    char buf[256];
    GenerateControllerSerialNumber(buf, sizeof(buf), ControllerID);

    if ( !FindTrackedDeviceDriver(buf) )
    {
		const auto &ControllerResponse = response->result_controller_list().controllers(ControllerID);
		std::string serialNo = ControllerResponse.device_serial();
		serialNo = boost::to_upper_copy<std::string>(serialNo.c_str());

		if (0 != m_strPSMoveHMDSerialNo.compare(serialNo)) {
			DriverLog( "added new psmove controller id: %s, serial: %s\n", buf, serialNo.c_str());
			m_vecTrackedDevices.push_back( new CPSMoveControllerLatest( m_pDriverHost, ControllerID, serialNo.c_str()) );

			if (m_pDriverHost)
			{
				m_pDriverHost->TrackedDeviceAdded(m_vecTrackedDevices.back()->GetSerialNumber());
			}
		}
		else {
			DriverLog("skipped new psmove controller as configured for HMD tracking, serial: %s\n", serialNo.c_str());
		}
    }
}

void CServerDriver_PSMoveService::AllocateUniquePSNaviController(int ControllerID)
{
    char buf[256];
    GenerateControllerSerialNumber(buf, sizeof(buf), ControllerID);

    if (!FindTrackedDeviceDriver(buf))
    {
        DriverLog("added new ps navi controller %s\n", buf);
        m_vecTrackedDevices.push_back(new CPSMoveControllerLatest(m_pDriverHost, ControllerID, NULL));

        if (m_pDriverHost)
        {
            m_pDriverHost->TrackedDeviceAdded(m_vecTrackedDevices.back()->GetSerialNumber());
        }
    }
}

void CServerDriver_PSMoveService::AllocateUniqueDualShock4Controller(int ControllerID)
{
    char buf[256];
    GenerateControllerSerialNumber(buf, sizeof(buf), ControllerID);

    if (!FindTrackedDeviceDriver(buf))
    {
        DriverLog("added new ps dualshock4 controller %s\n", buf);
        m_vecTrackedDevices.push_back(new CPSMoveControllerLatest(m_pDriverHost, ControllerID, NULL));

        if (m_pDriverHost)
        {
            m_pDriverHost->TrackedDeviceAdded(m_vecTrackedDevices.back()->GetSerialNumber());
        }
    }
}

static void GenerateTrackerSerialNumber(char *p, int psize, int tracker)
{
    snprintf(p, psize, "psmove_tracker%d", tracker);
}

void CServerDriver_PSMoveService::AllocateUniquePSMoveTracker(const ClientTrackerInfo &trackerInfo)
{
    char buf[256];
    GenerateTrackerSerialNumber(buf, sizeof(buf), trackerInfo.tracker_id);

    if (!FindTrackedDeviceDriver(buf))
    {
        DriverLog("added new device %s\n", buf);
        m_vecTrackedDevices.push_back(new CPSMoveTrackerLatest(m_pDriverHost, trackerInfo));

        if (m_pDriverHost)
        {
            m_pDriverHost->TrackedDeviceAdded(m_vecTrackedDevices.back()->GetSerialNumber());
        }
    }
}


// The psmoveconfigtool is a companion program which can display overlay prompts for us
// and tell us the pose of the HMD at the moment we want to calibrate.
void CServerDriver_PSMoveService::LaunchPSMoveConfigTool( const char * pchDriverInstallDir )
{
    if ( m_bLaunchedPSMoveConfigTool )
        return;

    m_bLaunchedPSMoveConfigTool = true;

    std::ostringstream ss;

    ss << pchDriverInstallDir << "\\bin\\";
#if defined( _WIN64 )
    ss << "win64";
#elif defined( _WIN32 )
    ss << "win32";
#elif defined(__APPLE__) 
    ss << "osx";
#else 
    #error Do not know how to launch psmove config tool
#endif
    DriverLog( "psmoveconfigtool path: %s\n", ss.str().c_str() );

#if defined( _WIN32 )
    STARTUPINFOA sInfoProcess = { 0 };
    sInfoProcess.cb = sizeof( STARTUPINFOW );
    PROCESS_INFORMATION pInfoStartedProcess;
    BOOL okay = CreateProcessA( (ss.str() + "\\psmoveconfigtool.exe").c_str(), NULL, NULL, NULL, FALSE, 0, NULL, ss.str().c_str(), &sInfoProcess, &pInfoStartedProcess );
    DriverLog( "start psmoveconfigtool okay: %d %08x\n", okay, GetLastError() );
#elif defined(__APPLE__) 
    pid_t processId;
    if ((processId = fork()) == 0)
    {
        const char * app_path = (ss.str() + "\\psmoveconfigtool").c_str();
        char app[256];
        
        size_t app_path_len= strnlen(app_path, sizeof(app)-1);
        strncpy(app, app_path, app_path_len);
        app[app_path_len]= '\0';
        
        char * const argv[] = { app, NULL };
        
        if (execv(app, argv) < 0)
        {
            DriverLog( "Failed to exec child process\n");
        }
    }
    else if (processId < 0)
    {
        DriverLog( "Failed to fork child process\n");
        perror("fork error");
    }
#else 
#error Do not know how to launch psmove config tool
#endif
}

/** Launch hydra_monitor if needed (requested by devices as they activate) */
void CServerDriver_PSMoveService::LaunchPSMoveConfigTool()
{
    LaunchPSMoveConfigTool( m_strDriverInstallDir.c_str() );
}

//==================================================================================================
// Client Provider
//==================================================================================================

CClientDriver_PSMoveService::CClientDriver_PSMoveService()
{
}

CClientDriver_PSMoveService::~CClientDriver_PSMoveService()
{
}

vr::EVRInitError CClientDriver_PSMoveService::Init( 
    vr::EClientDriverMode driverMode,
    vr::IDriverLog * pDriverLog, 
    vr::IClientDriverHost * pDriverHost, 
    const char * pchUserDriverConfigDir, 
    const char * pchDriverInstallDir )
{
    vr::EVRInitError result= vr::VRInitError_Driver_Failed;

    switch(driverMode)
    {
    case vr::ClientDriverMode_Normal:
        InitDriverLog( pDriverLog );
        m_pDriverHost = pDriverHost;
        result= vr::VRInitError_None;
        break;
    case vr::ClientDriverMode_Watchdog: // client should return VRInitError_Init_LowPowerWatchdogNotSupported if it can't support this mode
        result= vr::VRInitError_Init_LowPowerWatchdogNotSupported;
        break;
    }

    return result;
}

void CClientDriver_PSMoveService::Cleanup()
{
}

bool CClientDriver_PSMoveService::BIsHmdPresent( const char * pchUserConfigDir )
{
    return false;
}

vr::EVRInitError CClientDriver_PSMoveService::SetDisplayId( const char * pchDisplayId )
{
    return vr::VRInitError_None;
    //return vr::VRInitError_Driver_HmdUnknown;
}

vr::HiddenAreaMesh_t CClientDriver_PSMoveService::GetHiddenAreaMesh( vr::EVREye eEye )
{
    vr::HiddenAreaMesh_t hiddenAreaMesh= vr::HiddenAreaMesh_t();

    return hiddenAreaMesh;
}

uint32_t CClientDriver_PSMoveService::GetMCImage( uint32_t * pImgWidth, uint32_t * pImgHeight, uint32_t * pChannels, void * pDataBuffer, uint32_t unBufferLen )
{
    uint32_t image= uint32_t();

    return image;
}

//==================================================================================================
// Tracked Device Driver
//==================================================================================================

CPSMoveTrackedDeviceLatest::CPSMoveTrackedDeviceLatest(vr::IServerDriverHost * pDriverHost)
    : m_pDriverHost(pDriverHost)
    , m_properties_dirty(false)
    , m_unSteamVRTrackedDeviceId(vr::k_unTrackedDeviceIndexInvalid)
{
    memset(&m_Pose, 0, sizeof(m_Pose));
    m_Pose.result = vr::TrackingResult_Uninitialized;

    // By default, assume that the tracked devices are in the tracking space as OpenVR
    m_Pose.qWorldFromDriverRotation.w = 1.f;
    m_Pose.qWorldFromDriverRotation.x = 0.f;
    m_Pose.qWorldFromDriverRotation.y = 0.f;
    m_Pose.qWorldFromDriverRotation.z = 0.f;
    m_Pose.vecWorldFromDriverTranslation[0] = 0.f;
    m_Pose.vecWorldFromDriverTranslation[1] = 0.f;
    m_Pose.vecWorldFromDriverTranslation[2] = 0.f;

    m_firmware_revision = 0x0001;
    m_hardware_revision = 0x0001;
}

CPSMoveTrackedDeviceLatest::~CPSMoveTrackedDeviceLatest()
{

}

// Shared Implementation of vr::ITrackedDeviceServerDriver
vr::EVRInitError CPSMoveTrackedDeviceLatest::Activate(uint32_t unObjectId)
{
    DriverLog("CPSMoveTrackedDeviceLatest::Activate: %s is object id %d\n", GetSerialNumber(), unObjectId);
    m_unSteamVRTrackedDeviceId = unObjectId;

    return vr::VRInitError_None;
}

void CPSMoveTrackedDeviceLatest::Deactivate() 
{
    DriverLog("CPSMoveTrackedDeviceLatest::Deactivate: %s was object id %d\n", GetSerialNumber(), m_unSteamVRTrackedDeviceId);
    m_unSteamVRTrackedDeviceId = vr::k_unTrackedDeviceIndexInvalid;
}

void CPSMoveTrackedDeviceLatest::PowerOff()
{
    //###HipsterSloth $TODO - No good way to do this at the moment
}

void *CPSMoveTrackedDeviceLatest::GetComponent(const char *pchComponentNameAndVersion)
{
    return NULL;
}

void CPSMoveTrackedDeviceLatest::DebugRequest(
    const char * pchRequest,
    char * pchResponseBuffer,
    uint32_t unResponseBufferSize)
{

}

vr::DriverPose_t CPSMoveTrackedDeviceLatest::GetPose()
{
    // This is only called at startup to synchronize with the driver.
    // Future updates are driven by our thread calling TrackedDevicePoseUpdated()
    return m_Pose;
}

bool CPSMoveTrackedDeviceLatest::GetBoolTrackedDeviceProperty(
    vr::ETrackedDeviceProperty prop, 
    vr::ETrackedPropertyError * pError)
{
    bool bBoolResult = false;

    switch (prop)
    {
    // Not sure about this property yet
    //case vr::Prop_CanUnifyCoordinateSystemWithHmd_Bool:
    //    bBoolResult = true;
    //    *pError = vr::TrackedProp_Success;
    //    break;
    case vr::Prop_Firmware_UpdateAvailable_Bool:
    case vr::Prop_Firmware_ManualUpdate_Bool:
    case vr::Prop_ContainsProximitySensor_Bool:
    case vr::Prop_HasCamera_Bool:
    case vr::Prop_Firmware_ForceUpdateRequired_Bool:
    case vr::Prop_DeviceCanPowerOff_Bool:
        bBoolResult = false;
        *pError = vr::TrackedProp_Success;
        break;
    default:
        *pError = vr::TrackedProp_ValueNotProvidedByDevice;
    }

    return bBoolResult;
}

float CPSMoveTrackedDeviceLatest::GetFloatTrackedDeviceProperty(
    vr::ETrackedDeviceProperty prop, 
    vr::ETrackedPropertyError * pError)
{
    *pError = vr::TrackedProp_ValueNotProvidedByDevice;
    return 0.0f;
}

int32_t CPSMoveTrackedDeviceLatest::GetInt32TrackedDeviceProperty(
    vr::ETrackedDeviceProperty prop,
    vr::ETrackedPropertyError * pError)
{
    *pError = vr::TrackedProp_ValueNotProvidedByDevice;
    return 0;
}

uint64_t CPSMoveTrackedDeviceLatest::GetUint64TrackedDeviceProperty(
    vr::ETrackedDeviceProperty prop,
    vr::ETrackedPropertyError * pError)
{
    uint64_t ulRetVal = 0;

    switch (prop)
    {
    case vr::Prop_HardwareRevision_Uint64:
        ulRetVal = m_hardware_revision;
        *pError = vr::TrackedProp_Success;
        break;

    case vr::Prop_FirmwareVersion_Uint64:
        ulRetVal = m_firmware_revision;
        *pError = vr::TrackedProp_Success;
        break;
    default:
        *pError = vr::TrackedProp_ValueNotProvidedByDevice;
    }

    return ulRetVal;
}

vr::HmdMatrix34_t CPSMoveTrackedDeviceLatest::GetMatrix34TrackedDeviceProperty(
    vr::ETrackedDeviceProperty prop,
    vr::ETrackedPropertyError *pError)
{
    *pError = vr::TrackedProp_ValueNotProvidedByDevice;
    return vr::HmdMatrix34_t();
}

uint32_t CPSMoveTrackedDeviceLatest::GetStringTrackedDeviceProperty(
    vr::ETrackedDeviceProperty prop, 
    char * pchValue,
    uint32_t unBufferSize,
    vr::ETrackedPropertyError * pError)
{
    std::ostringstream ssRetVal;

    switch (prop)
    {
    case vr::Prop_SerialNumber_String:
        ssRetVal << m_strSerialNumber;
        break;

    case vr::Prop_ManufacturerName_String:
        ssRetVal << "Sony";
        break;

    case vr::Prop_ModelNumber_String:
        ssRetVal << "PSMove";
        break;

    case vr::Prop_TrackingFirmwareVersion_String:
        ssRetVal << "cd.firmware_revision=" << m_firmware_revision;
        break;

    case vr::Prop_HardwareRevision_String:
        ssRetVal << "cd.hardware_revision=" << m_hardware_revision;
        break;
    }

    std::string sRetVal = ssRetVal.str();
    if (sRetVal.empty())
    {
        *pError = vr::TrackedProp_ValueNotProvidedByDevice;
        return 0;
    }
    else if (sRetVal.size() + 1 > unBufferSize)
    {
        *pError = vr::TrackedProp_BufferTooSmall;
        return static_cast<uint32_t>(sRetVal.size() + 1);  // caller needs to know how to size buffer
    }
    else
    {
        snprintf(pchValue, unBufferSize, sRetVal.c_str());
        *pError = vr::TrackedProp_Success;
        return static_cast<uint32_t>(sRetVal.size() + 1);
    }
}

// CPSMoveTrackedDeviceLatest Interface
vr::ETrackedDeviceClass CPSMoveTrackedDeviceLatest::GetTrackedDeviceClass() const
{
    return vr::TrackedDeviceClass_Invalid;
}

bool CPSMoveTrackedDeviceLatest::IsActivated() const
{
    return m_unSteamVRTrackedDeviceId != vr::k_unTrackedDeviceIndexInvalid;
}

void CPSMoveTrackedDeviceLatest::Update()
{
    if (IsActivated() && m_properties_dirty)
    {
        m_pDriverHost->TrackedDevicePropertiesChanged(m_unSteamVRTrackedDeviceId);
        m_properties_dirty= false;
    }
}

void CPSMoveTrackedDeviceLatest::RefreshWorldFromDriverPose()
{
    const PSMovePose worldFromDriverPose = g_ServerTrackedDeviceProvider.GetWorldFromDriverPose();

    // Transform used to convert from PSMove Tracking space to OpenVR Tracking Space
    m_Pose.qWorldFromDriverRotation.w = worldFromDriverPose.Orientation.w;
    m_Pose.qWorldFromDriverRotation.x = worldFromDriverPose.Orientation.x;
    m_Pose.qWorldFromDriverRotation.y = worldFromDriverPose.Orientation.y;
    m_Pose.qWorldFromDriverRotation.z = worldFromDriverPose.Orientation.z;
    m_Pose.vecWorldFromDriverTranslation[0] = worldFromDriverPose.Position.x * k_fScalePSMoveAPIToMeters;
    m_Pose.vecWorldFromDriverTranslation[1] = worldFromDriverPose.Position.y * k_fScalePSMoveAPIToMeters;
    m_Pose.vecWorldFromDriverTranslation[2] = worldFromDriverPose.Position.z * k_fScalePSMoveAPIToMeters;
}

const char *CPSMoveTrackedDeviceLatest::GetSerialNumber() const
{
    return m_strSerialNumber.c_str();
}

//==================================================================================================
// Controller Driver
//==================================================================================================

CPSMoveControllerLatest::CPSMoveControllerLatest( vr::IServerDriverHost * pDriverHost, int controllerId, const char *serialNo )
    : CPSMoveTrackedDeviceLatest(pDriverHost)
    , m_nControllerId(controllerId)
    , m_controller_view(nullptr)
    , m_nPoseSequenceNumber(0)
    , m_bIsBatteryCharging(false)
    , m_fBatteryChargeFraction(1.f)
	, m_bRumbleSuppressed(false)
    , m_pendingHapticPulseDuration(0)
    , m_lastTimeRumbleSent()
    , m_lastTimeRumbleSentValid(false)
	, m_fVirtuallExtendControllersZ(0.0f)
	, m_fVirtuallExtendControllersY(0.0f)
{
    char buf[256];
    GenerateControllerSerialNumber(buf, sizeof(buf), controllerId);
    m_strSerialNumber = buf;

	if (serialNo != NULL) {
		m_strSerialNo = serialNo;
	}

    // Tell psmoveapi that we are listening to this controller id
    m_controller_view = ClientPSMoveAPI::allocate_controller_view(controllerId);

    memset(&m_ControllerState, 0, sizeof(vr::VRControllerState_t));

    // Load config from steamvr.vrsettings
    vr::IVRSettings *pSettings= m_pDriverHost->GetSettings(vr::IVRSettings_Version);

    // Map every button to the system button initially
    memset(psButtonIDToVRButtonID, vr::k_EButton_System, k_EPSButtonID_Count*sizeof(vr::EVRButtonId));

	// Map every button to not be associated with any touchpad direction, initially
	memset(psButtonIDToVrTouchpadDirection, k_EVRTouchpadDirection_None, k_EPSButtonID_Count*sizeof(vr::EVRButtonId));

    // Load the button remapping from the settings for all possible controller buttons   
    LoadButtonMapping(pSettings, ePSButtonID::k_EPSButtonID_PS, vr::k_EButton_System, k_EVRTouchpadDirection_None);
    LoadButtonMapping(pSettings, ePSButtonID::k_EPSButtonID_Left, vr::k_EButton_DPad_Left, k_EVRTouchpadDirection_None);
    LoadButtonMapping(pSettings, ePSButtonID::k_EPSButtonID_Up, vr::k_EButton_DPad_Up, k_EVRTouchpadDirection_None);
    LoadButtonMapping(pSettings, ePSButtonID::k_EPSButtonID_Right, vr::k_EButton_DPad_Right, k_EVRTouchpadDirection_None);
    LoadButtonMapping(pSettings, ePSButtonID::k_EPSButtonID_Down, vr::k_EButton_DPad_Down, k_EVRTouchpadDirection_None);
    LoadButtonMapping(pSettings, ePSButtonID::k_EPSButtonID_Move, vr::k_EButton_SteamVR_Touchpad, k_EVRTouchpadDirection_None);
    LoadButtonMapping(pSettings, ePSButtonID::k_EPSButtonID_Trackpad, vr::k_EButton_SteamVR_Touchpad, k_EVRTouchpadDirection_None);
    LoadButtonMapping(pSettings, ePSButtonID::k_EPSButtonID_Trigger, vr::k_EButton_SteamVR_Trigger, k_EVRTouchpadDirection_None);
    LoadButtonMapping(pSettings, ePSButtonID::k_EPSButtonID_Triangle, (vr::EVRButtonId)8, k_EVRTouchpadDirection_None);
    LoadButtonMapping(pSettings, ePSButtonID::k_EPSButtonID_Square, (vr::EVRButtonId)9, k_EVRTouchpadDirection_None);
    LoadButtonMapping(pSettings, ePSButtonID::k_EPSButtonID_Circle, (vr::EVRButtonId)10, k_EVRTouchpadDirection_None);
    LoadButtonMapping(pSettings, ePSButtonID::k_EPSButtonID_Cross, (vr::EVRButtonId)11, k_EVRTouchpadDirection_None);
    LoadButtonMapping(pSettings, ePSButtonID::k_EPSButtonID_Select, vr::k_EButton_Grip, k_EVRTouchpadDirection_None);
    LoadButtonMapping(pSettings, ePSButtonID::k_EPSButtonID_Share, vr::k_EButton_ApplicationMenu, k_EVRTouchpadDirection_None);
    LoadButtonMapping(pSettings, ePSButtonID::k_EPSButtonID_Start, vr::k_EButton_ApplicationMenu, k_EVRTouchpadDirection_None);
    LoadButtonMapping(pSettings, ePSButtonID::k_EPSButtonID_Options, vr::k_EButton_ApplicationMenu, k_EVRTouchpadDirection_None);
    LoadButtonMapping(pSettings, ePSButtonID::k_EPSButtonID_L1, vr::k_EButton_SteamVR_Trigger, k_EVRTouchpadDirection_None);
    LoadButtonMapping(pSettings, ePSButtonID::k_EPSButtonID_L2, vr::k_EButton_SteamVR_Trigger, k_EVRTouchpadDirection_None);
    LoadButtonMapping(pSettings, ePSButtonID::k_EPSButtonID_L3, vr::k_EButton_Grip, k_EVRTouchpadDirection_None);
    LoadButtonMapping(pSettings, ePSButtonID::k_EPSButtonID_R1, vr::k_EButton_SteamVR_Trigger, k_EVRTouchpadDirection_None);
    LoadButtonMapping(pSettings, ePSButtonID::k_EPSButtonID_R2, vr::k_EButton_SteamVR_Trigger, k_EVRTouchpadDirection_None);
    LoadButtonMapping(pSettings, ePSButtonID::k_EPSButtonID_R3, vr::k_EButton_Grip, k_EVRTouchpadDirection_None);

	// Load the rumble settings
	m_bRumbleSuppressed= pSettings->GetBool("psmove", "rumble_suppressed", m_bRumbleSuppressed);

	// Grab the settings associated with mapping spatial movement to touchpad axes.
	if (pSettings != nullptr)
	{
		vr::EVRSettingsError fetchError;
		m_bUseSpatialOffsetAfterTouchpadPressAsTouchpadAxis
			= pSettings->GetBool("psmove", "use_spatial_offset_after_touchpad_press_as_touchpad_axis", true, &fetchError);

		m_fMetersPerTouchpadAxisUnits
			= pSettings->GetFloat("psmove", "meters_per_touchpad_units", 0.075f, &fetchError);

		m_fVirtuallExtendControllersY = pSettings->GetFloat("psmove_settings", "psmove_extend_y", 0.0f, &fetchError);
		m_fVirtuallExtendControllersZ = pSettings->GetFloat("psmove_settings", "psmove_extend_z", 0.0f, &fetchError);

		#if LOG_TOUCHPAD_EMULATION != 0
			DriverLog("use_spatial_offset_after_touchpad_press_as_touchpad_axis: %d\n", m_bUseSpatialOffsetAfterTouchpadPressAsTouchpadAxis);
			DriverLog("meters_per_touchpad_units: %f\n", m_fMetersPerTouchpadAxisUnits);
		#endif
	}

}

CPSMoveControllerLatest::~CPSMoveControllerLatest()
{
    ClientPSMoveAPI::free_controller_view(m_controller_view);
}

void CPSMoveControllerLatest::LoadButtonMapping(
    vr::IVRSettings *pSettings,
    const CPSMoveControllerLatest::ePSButtonID psButtonID,
    const vr::EVRButtonId defaultVRButtonID,
	const eVRTouchpadDirection defaultTouchpadDirection)
{

    vr::EVRButtonId vrButtonID = defaultVRButtonID;
	eVRTouchpadDirection vrTouchpadDirection = defaultTouchpadDirection;

    if (pSettings != nullptr)
    {
        const char *szPSButtonName = k_PSButtonNames[psButtonID];
        char remapButtonToButtonString[32];
        vr::EVRSettingsError fetchError;
        pSettings->GetString("psmove", szPSButtonName, remapButtonToButtonString, 32, "", &fetchError);

        if (fetchError == vr::VRSettingsError_None)
        {
            for (int vr_button_index = 0; vr_button_index < k_max_vr_buttons; ++vr_button_index)
            {
                if (strcasecmp(remapButtonToButtonString, k_VRButtonNames[vr_button_index]) == 0)
                {
                    vrButtonID = static_cast<vr::EVRButtonId>(vr_button_index);
                    break;
                }
            }
        }

		char remapButtonToTouchpadDirectionString[32];
		pSettings->GetString("psmove_touchpad_directions", szPSButtonName, remapButtonToTouchpadDirectionString, 32, "", &fetchError);

		if (fetchError == vr::VRSettingsError_None)
		{
			for (int vr_touchpad_direction_index = 0; vr_touchpad_direction_index < k_max_vr_touchpad_directions; ++vr_touchpad_direction_index)
			{
				if (strcasecmp(remapButtonToTouchpadDirectionString, k_VRTouchpadDirectionNames[vr_touchpad_direction_index]) == 0)
				{
					vrTouchpadDirection = static_cast<eVRTouchpadDirection>(vr_touchpad_direction_index);
					break;
				}
			}
		}
    }

    // Save the mapping
    psButtonIDToVRButtonID[psButtonID] = vrButtonID;
	psButtonIDToVrTouchpadDirection[psButtonID] = vrTouchpadDirection;
}

vr::EVRInitError CPSMoveControllerLatest::Activate(uint32_t unObjectId)
{
    vr::EVRInitError result = CPSMoveTrackedDeviceLatest::Activate(unObjectId);

    if (result == vr::VRInitError_None)
    {
        // Poll the latest WorldFromDriverPose transform we got from the service
        // Transform used to convert from PSMove Tracking space to OpenVR Tracking Space
        RefreshWorldFromDriverPose();

        ClientPSMoveAPI::register_callback(
            ClientPSMoveAPI::start_controller_data_stream(
                m_controller_view, 
                ClientPSMoveAPI::includePositionData | ClientPSMoveAPI::includePhysicsData),
            CPSMoveControllerLatest::start_controller_response_callback,
            this);
    }

    return result;
}

void CPSMoveControllerLatest::start_controller_response_callback(
    const ClientPSMoveAPI::ResponseMessage *response, void *userdata)
{
    CPSMoveControllerLatest *controller= reinterpret_cast<CPSMoveControllerLatest *>(userdata);

    if (response->result_code == ClientPSMoveAPI::_clientPSMoveResultCode_ok)
    {
        controller->m_properties_dirty= true;
    }
}

void CPSMoveControllerLatest::Deactivate()
{
    ClientPSMoveAPI::stop_controller_data_stream(m_controller_view);
}

void *CPSMoveControllerLatest::GetComponent(const char *pchComponentNameAndVersion)
{
    if (!strcasecmp(pchComponentNameAndVersion, vr::IVRControllerComponent_Version))
    {
        return (vr::IVRControllerComponent*)this;
    }

    return NULL;
}

bool CPSMoveControllerLatest::GetBoolTrackedDeviceProperty(
    vr::ETrackedDeviceProperty prop, 
    vr::ETrackedPropertyError * pError)
{
    bool bBoolResult = false;

    switch (prop)
    {
    case vr::Prop_WillDriftInYaw_Bool:
        bBoolResult = false;
        *pError = vr::TrackedProp_Success;
        break;
    case vr::Prop_DeviceIsWireless_Bool:
        bBoolResult = false;
        *pError = vr::TrackedProp_Success;
        break;
    case vr::Prop_DeviceIsCharging_Bool:
        bBoolResult = m_bIsBatteryCharging;
        *pError = vr::TrackedProp_Success;
        break;
    case vr::Prop_DeviceProvidesBatteryStatus_Bool:
        bBoolResult = true;
        *pError = vr::TrackedProp_Success;
        break;
    default:
        *pError = vr::TrackedProp_ValueNotProvidedByDevice;
    }

    if (*pError == vr::TrackedProp_ValueNotProvidedByDevice)
    {
        bBoolResult= CPSMoveTrackedDeviceLatest::GetBoolTrackedDeviceProperty(prop, pError);
    }

    return bBoolResult;
}

float CPSMoveControllerLatest::GetFloatTrackedDeviceProperty(
    vr::ETrackedDeviceProperty prop,
    vr::ETrackedPropertyError * pError)
{
    float floatResult = 0.f;

    switch (prop)
    {
    case vr::Prop_DeviceBatteryPercentage_Float: // 0 is empty, 1 is full
        floatResult = m_fBatteryChargeFraction;
        *pError = vr::TrackedProp_Success;
        break;
    default:
        *pError = vr::TrackedProp_ValueNotProvidedByDevice;
    }
    
    if (*pError == vr::TrackedProp_ValueNotProvidedByDevice)
    {
        floatResult = CPSMoveTrackedDeviceLatest::GetFloatTrackedDeviceProperty(prop, pError);
    }

    return floatResult;
}

int32_t CPSMoveControllerLatest::GetInt32TrackedDeviceProperty(
    vr::ETrackedDeviceProperty prop,
    vr::ETrackedPropertyError * pError)
{
    int32_t nRetVal = 0;

    switch ( prop )
    {
    case vr::Prop_DeviceClass_Int32:
        nRetVal = vr::TrackedDeviceClass_Controller;
        *pError = vr::TrackedProp_Success;
        break;

    case vr::Prop_Axis0Type_Int32:
        nRetVal = vr::k_eControllerAxis_Trigger;
        *pError = vr::TrackedProp_Success;
        break;

    default:
        *pError = vr::TrackedProp_ValueNotProvidedByDevice;
        break;
    }

    if (*pError == vr::TrackedProp_ValueNotProvidedByDevice)
    {
        nRetVal = CPSMoveTrackedDeviceLatest::GetInt32TrackedDeviceProperty(prop, pError);
    }

    return nRetVal;
}

uint64_t CPSMoveControllerLatest::GetUint64TrackedDeviceProperty( 
    vr::ETrackedDeviceProperty prop,
    vr::ETrackedPropertyError * pError)
{
    uint64_t ulRetVal = 0;

    switch ( prop )
    {
    case vr::Prop_SupportedButtons_Uint64:
		{
			for (int buttonIndex = 0; buttonIndex < static_cast<int>(k_EPSButtonID_Count); ++buttonIndex)
			{
				ulRetVal |= vr::ButtonMaskFromId( psButtonIDToVRButtonID[buttonIndex] );

				if( psButtonIDToVrTouchpadDirection[buttonIndex] != k_EVRTouchpadDirection_None )
				{
					ulRetVal |= vr::ButtonMaskFromId(vr::k_EButton_SteamVR_Touchpad);
				}
			}
			*pError = vr::TrackedProp_Success;
			break;
		}

    default:
        *pError = vr::TrackedProp_ValueNotProvidedByDevice;
    }

    if (*pError == vr::TrackedProp_ValueNotProvidedByDevice)
    {
        ulRetVal = CPSMoveTrackedDeviceLatest::GetUint64TrackedDeviceProperty(prop, pError);
    }

    return ulRetVal;
}

uint32_t CPSMoveControllerLatest::GetStringTrackedDeviceProperty(
    vr::ETrackedDeviceProperty prop, 
    char * pchValue, 
    uint32_t unBufferSize, 
    vr::ETrackedPropertyError * pError)
{
    std::ostringstream ssRetVal;

    switch ( prop )
    {
    case vr::Prop_RenderModelName_String:
        // The {psmove} syntax lets us refer to rendermodels that are installed
        // in the driver's own resources/rendermodels directory.  The driver can
        // still refer to SteamVR models like "generic_hmd".
        switch(m_controller_view->GetControllerViewType())
        {
        case ClientControllerView::PSMove:
            ssRetVal << "{psmove}psmove_controller";
            break;
        case ClientControllerView::PSNavi:
            ssRetVal << "{psmove}navi_controller";
            break;
        case ClientControllerView::PSDualShock4:
            ssRetVal << "{psmove}dualshock4_controller";
            break;
        default:
            ssRetVal << "generic_controller";
        }
        break;
    }

    std::string sRetVal = ssRetVal.str();
    if ( sRetVal.empty() )
    {        
        return CPSMoveTrackedDeviceLatest::GetStringTrackedDeviceProperty(prop, pchValue, unBufferSize, pError);
    }
    else if ( sRetVal.size() + 1 > unBufferSize )
    {
        *pError = vr::TrackedProp_BufferTooSmall;
        return static_cast<uint32_t>(sRetVal.size() + 1);  // caller needs to know how to size buffer
    }
    else
    {
        snprintf( pchValue, unBufferSize, sRetVal.c_str() );
        *pError = vr::TrackedProp_Success;
        return static_cast<uint32_t>(sRetVal.size() + 1);
    }
}

vr::VRControllerState_t CPSMoveControllerLatest::GetControllerState()
{
    return m_ControllerState;
}

bool CPSMoveControllerLatest::TriggerHapticPulse( uint32_t unAxisId, uint16_t usPulseDurationMicroseconds )
{
    m_pendingHapticPulseDuration = usPulseDurationMicroseconds;
    UpdateRumbleState();

    return true;
}

void CPSMoveControllerLatest::SendButtonUpdates( ButtonUpdate ButtonEvent, uint64_t ulMask )
{
    if ( !ulMask )
        return;

    for ( int i = 0; i< vr::k_EButton_Max; i++ )
    {
        vr::EVRButtonId button = ( vr::EVRButtonId )i;

        uint64_t bit = ButtonMaskFromId( button );

        if ( bit & ulMask )
        {
            ( m_pDriverHost->*ButtonEvent )( m_unSteamVRTrackedDeviceId, button, 0.0 );
        }
    }
}

void CPSMoveControllerLatest::UpdateControllerState()
{
    assert(m_controller_view != nullptr);
    assert(m_controller_view->GetIsConnected());

    vr::VRControllerState_t NewState = { 0 };

    // Changing unPacketNum tells anyone polling state that something might have
    // changed.  We don't try to be precise about that here.
    NewState.unPacketNum = m_ControllerState.unPacketNum + 1;
   
    switch (m_controller_view->GetControllerViewType())
    {
    case ClientControllerView::eControllerType::PSMove:
        {
            const ClientPSMoveView &clientView = m_controller_view->GetPSMoveView();

            bool bStartWasPressed = (m_ControllerState.ulButtonPressed & vr::ButtonMaskFromId(psButtonIDToVRButtonID[k_EPSButtonID_Start])) > 0;
            bool bSelectWasPressed = (m_ControllerState.ulButtonPressed & vr::ButtonMaskFromId(psButtonIDToVRButtonID[k_EPSButtonID_Select])) > 0;

            bool bSquareWasPressed = (m_ControllerState.ulButtonPressed & vr::ButtonMaskFromId(psButtonIDToVRButtonID[k_EPSButtonID_Square])) > 0;
            bool bCrossWasPressed = (m_ControllerState.ulButtonPressed & vr::ButtonMaskFromId(psButtonIDToVRButtonID[k_EPSButtonID_Cross])) > 0;
            bool bTriangleWasPressed = (m_ControllerState.ulButtonPressed & vr::ButtonMaskFromId(psButtonIDToVRButtonID[k_EPSButtonID_Triangle])) > 0;
            bool bCircleWasPressed = (m_ControllerState.ulButtonPressed & vr::ButtonMaskFromId(psButtonIDToVRButtonID[k_EPSButtonID_Circle])) > 0;

            // If start and select are released at the same time, recenter the controller orientation pose 
            if (bStartWasPressed && !clientView.GetButtonStart() &&
                bSelectWasPressed && !clientView.GetButtonSelect())
            {
                ClientPSMoveAPI::reset_pose(m_controller_view);
            }

            // If square, cross, triangle, and circle are released at the same time, re-align the psmove tracking space with the  
            if (bSquareWasPressed && !clientView.GetButtonSquare() &&
                bCrossWasPressed && !clientView.GetButtonCross() &&
                bTriangleWasPressed && !clientView.GetButtonTriangle() &&
                bCircleWasPressed && !clientView.GetButtonCircle())
            {
                //RealignHMDTrackingSpace();
            }

			UpdateControllerStateFromPsMoveButtonState(k_EPSButtonID_Circle, clientView.GetButtonCircle(), &NewState);
			UpdateControllerStateFromPsMoveButtonState(k_EPSButtonID_Cross, clientView.GetButtonCross(), &NewState);
			UpdateControllerStateFromPsMoveButtonState(k_EPSButtonID_Move, clientView.GetButtonMove(), &NewState);
			UpdateControllerStateFromPsMoveButtonState(k_EPSButtonID_PS, clientView.GetButtonPS(), &NewState);
			UpdateControllerStateFromPsMoveButtonState(k_EPSButtonID_Select, clientView.GetButtonSelect(), &NewState);
			UpdateControllerStateFromPsMoveButtonState(k_EPSButtonID_Square, clientView.GetButtonSquare(), &NewState);
			UpdateControllerStateFromPsMoveButtonState(k_EPSButtonID_Start, clientView.GetButtonStart(), &NewState);
			UpdateControllerStateFromPsMoveButtonState(k_EPSButtonID_Triangle, clientView.GetButtonTriangle(), &NewState);
			UpdateControllerStateFromPsMoveButtonState(k_EPSButtonID_Trigger, clientView.GetButtonTrigger(), &NewState);


			if (m_bUseSpatialOffsetAfterTouchpadPressAsTouchpadAxis)
			{
				static const uint64_t s_kTouchpadButtonMask = vr::ButtonMaskFromId(vr::k_EButton_SteamVR_Touchpad);
				if (NewState.ulButtonPressed & s_kTouchpadButtonMask)
				{
					if (!(m_ControllerState.ulButtonPressed & s_kTouchpadButtonMask))
					{
						// Just pressed.
						const ClientPSMoveView &view = m_controller_view->GetPSMoveView();
						m_driverSpaceRotationAtTouchpadPressTime = view.GetOrientation();

						GetMetersPosInRotSpace(&m_posMetersAtTouchpadPressTime, m_driverSpaceRotationAtTouchpadPressTime);

						#if LOG_TOUCHPAD_EMULATION != 0
							DriverLog("Touchpad pressed! At (%f, %f, %f) meters relative to orientation\n",
								m_posMetersAtTouchpadPressTime.i, m_posMetersAtTouchpadPressTime.j, m_posMetersAtTouchpadPressTime.k);
						#endif
					}
					else
					{
						// Held!
						PSMoveFloatVector3 newPosMeters;
						GetMetersPosInRotSpace(&newPosMeters, m_driverSpaceRotationAtTouchpadPressTime);

						PSMoveFloatVector3 offsetMeters = newPosMeters - m_posMetersAtTouchpadPressTime;

						#if LOG_TOUCHPAD_EMULATION != 0
							DriverLog("Touchpad held! Relative position (%f, %f, %f) meters\n",
								offsetMeters.i, offsetMeters.j, offsetMeters.k);
						#endif

						NewState.rAxis[0].x = offsetMeters.i / m_fMetersPerTouchpadAxisUnits;
						NewState.rAxis[0].x = fminf( fmaxf(NewState.rAxis[0].x, -1.0f), 1.0f );

						NewState.rAxis[0].y = -offsetMeters.k / m_fMetersPerTouchpadAxisUnits;
						NewState.rAxis[0].y = fminf(fmaxf(NewState.rAxis[0].y, -1.0f), 1.0f);

						#if LOG_TOUCHPAD_EMULATION != 0
						DriverLog("Touchpad axis at (%f, %f) \n",
							NewState.rAxis[0].x, NewState.rAxis[0].y);
						#endif
					}
				}
			}


			if (NewState.rAxis[0].x != m_ControllerState.rAxis[0].x || NewState.rAxis[0].y != m_ControllerState.rAxis[0].y)
				m_pDriverHost->TrackedDeviceAxisUpdated(m_unSteamVRTrackedDeviceId, 0, NewState.rAxis[0]);


            NewState.rAxis[1].x = clientView.GetTriggerValue();
            NewState.rAxis[1].y = 0.f;

			if (NewState.rAxis[1].x != m_ControllerState.rAxis[1].x)
                m_pDriverHost->TrackedDeviceAxisUpdated(m_unSteamVRTrackedDeviceId, 1, NewState.rAxis[1]);

        } break;
    case ClientControllerView::eControllerType::PSNavi:
        {
            const ClientPSNaviView &clientView = m_controller_view->GetPSNaviView();

            if (clientView.GetButtonL1())
                NewState.ulButtonPressed |= vr::ButtonMaskFromId(psButtonIDToVRButtonID[k_EPSButtonID_L1]);
            if (clientView.GetButtonL2())
                NewState.ulButtonPressed |= vr::ButtonMaskFromId(psButtonIDToVRButtonID[k_EPSButtonID_L2]);
            if (clientView.GetButtonL3())
                NewState.ulButtonPressed |= vr::ButtonMaskFromId(psButtonIDToVRButtonID[k_EPSButtonID_L3]);
            if (clientView.GetButtonCircle())
                NewState.ulButtonPressed |= vr::ButtonMaskFromId(psButtonIDToVRButtonID[k_EPSButtonID_Circle]);
            if (clientView.GetButtonCross())
                NewState.ulButtonPressed |= vr::ButtonMaskFromId(psButtonIDToVRButtonID[k_EPSButtonID_Cross]);
            if (clientView.GetButtonPS())
                NewState.ulButtonPressed |= vr::ButtonMaskFromId(psButtonIDToVRButtonID[k_EPSButtonID_PS]);
            if (clientView.GetButtonTrigger())
                NewState.ulButtonPressed |= vr::ButtonMaskFromId(psButtonIDToVRButtonID[k_EPSButtonID_Trigger]);
            if (clientView.GetButtonDPadUp())
                NewState.ulButtonPressed |= vr::ButtonMaskFromId(psButtonIDToVRButtonID[k_EPSButtonID_Up]);
            if (clientView.GetButtonDPadDown())
                NewState.ulButtonPressed |= vr::ButtonMaskFromId(psButtonIDToVRButtonID[k_EPSButtonID_Down]);
            if (clientView.GetButtonDPadLeft())
                NewState.ulButtonPressed |= vr::ButtonMaskFromId(psButtonIDToVRButtonID[k_EPSButtonID_Left]);
            if (clientView.GetButtonDPadRight())
                NewState.ulButtonPressed |= vr::ButtonMaskFromId(psButtonIDToVRButtonID[k_EPSButtonID_Right]);

            NewState.rAxis[0].x = clientView.GetStickXAxis();
            NewState.rAxis[0].y = clientView.GetStickYAxis();

            NewState.rAxis[1].x = clientView.GetTriggerValue();
            NewState.rAxis[1].y = 0.f;

            if (NewState.rAxis[0].x != m_ControllerState.rAxis[0].x || NewState.rAxis[0].y != m_ControllerState.rAxis[0].y)
                m_pDriverHost->TrackedDeviceAxisUpdated(m_unSteamVRTrackedDeviceId, 0, NewState.rAxis[0]);
            if (NewState.rAxis[1].x != m_ControllerState.rAxis[1].x)
                m_pDriverHost->TrackedDeviceAxisUpdated(m_unSteamVRTrackedDeviceId, 1, NewState.rAxis[1]);
        } break;
    case ClientControllerView::eControllerType::PSDualShock4:
        {
            const ClientPSDualShock4View &clientView = m_controller_view->GetPSDualShock4View();

            if (clientView.GetButtonL1())
                NewState.ulButtonPressed |= vr::ButtonMaskFromId(psButtonIDToVRButtonID[k_EPSButtonID_L1]);
            if (clientView.GetButtonL2())
                NewState.ulButtonPressed |= vr::ButtonMaskFromId(psButtonIDToVRButtonID[k_EPSButtonID_L2]);
            if (clientView.GetButtonL3())
                NewState.ulButtonPressed |= vr::ButtonMaskFromId(psButtonIDToVRButtonID[k_EPSButtonID_L3]);
            if (clientView.GetButtonR1())
                NewState.ulButtonPressed |= vr::ButtonMaskFromId(psButtonIDToVRButtonID[k_EPSButtonID_R1]);
            if (clientView.GetButtonR2())
                NewState.ulButtonPressed |= vr::ButtonMaskFromId(psButtonIDToVRButtonID[k_EPSButtonID_R2]);
            if (clientView.GetButtonR3())
                NewState.ulButtonPressed |= vr::ButtonMaskFromId(psButtonIDToVRButtonID[k_EPSButtonID_R3]);

            if (clientView.GetButtonCircle())
                NewState.ulButtonPressed |= vr::ButtonMaskFromId(psButtonIDToVRButtonID[k_EPSButtonID_Circle]);
            if (clientView.GetButtonCross())
                NewState.ulButtonPressed |= vr::ButtonMaskFromId(psButtonIDToVRButtonID[k_EPSButtonID_Cross]);
            if (clientView.GetButtonSquare())
                NewState.ulButtonPressed |= vr::ButtonMaskFromId(psButtonIDToVRButtonID[k_EPSButtonID_Square]);
            if (clientView.GetButtonTriangle())
                NewState.ulButtonPressed |= vr::ButtonMaskFromId(psButtonIDToVRButtonID[k_EPSButtonID_Triangle]);

            if (clientView.GetButtonDPadUp())
                NewState.ulButtonPressed |= vr::ButtonMaskFromId(psButtonIDToVRButtonID[k_EPSButtonID_Up]);
            if (clientView.GetButtonDPadDown())
                NewState.ulButtonPressed |= vr::ButtonMaskFromId(psButtonIDToVRButtonID[k_EPSButtonID_Down]);
            if (clientView.GetButtonDPadLeft())
                NewState.ulButtonPressed |= vr::ButtonMaskFromId(psButtonIDToVRButtonID[k_EPSButtonID_Left]);
            if (clientView.GetButtonDPadRight())
                NewState.ulButtonPressed |= vr::ButtonMaskFromId(psButtonIDToVRButtonID[k_EPSButtonID_Right]);

            if (clientView.GetButtonOptions())
                NewState.ulButtonPressed |= vr::ButtonMaskFromId(psButtonIDToVRButtonID[k_EPSButtonID_Options]);
            if (clientView.GetButtonShare())
                NewState.ulButtonPressed |= vr::ButtonMaskFromId(psButtonIDToVRButtonID[k_EPSButtonID_Share]);
            if (clientView.GetButtonTrackpad())
                NewState.ulButtonPressed |= vr::ButtonMaskFromId(psButtonIDToVRButtonID[k_EPSButtonID_Trackpad]);
            if (clientView.GetButtonPS())
                NewState.ulButtonPressed |= vr::ButtonMaskFromId(psButtonIDToVRButtonID[k_EPSButtonID_PS]);

            NewState.rAxis[0].x = clientView.GetLeftAnalogX();
            NewState.rAxis[0].y = -clientView.GetLeftAnalogY();

            NewState.rAxis[1].x = clientView.GetLeftTriggerValue();
            NewState.rAxis[1].y = 0.f;

            NewState.rAxis[2].x = clientView.GetRightAnalogX();
            NewState.rAxis[2].y = -clientView.GetRightAnalogY();

            NewState.rAxis[3].x = clientView.GetRightTriggerValue();
            NewState.rAxis[3].y = 0.f;

            if (NewState.rAxis[0].x != m_ControllerState.rAxis[0].x || NewState.rAxis[0].y != m_ControllerState.rAxis[0].y)
                m_pDriverHost->TrackedDeviceAxisUpdated(m_unSteamVRTrackedDeviceId, 0, NewState.rAxis[0]);
            if (NewState.rAxis[1].x != m_ControllerState.rAxis[1].x)
                m_pDriverHost->TrackedDeviceAxisUpdated(m_unSteamVRTrackedDeviceId, 1, NewState.rAxis[1]);

            if (NewState.rAxis[2].x != m_ControllerState.rAxis[2].x || NewState.rAxis[2].y != m_ControllerState.rAxis[2].y)
                m_pDriverHost->TrackedDeviceAxisUpdated(m_unSteamVRTrackedDeviceId, 2, NewState.rAxis[2]);
            if (NewState.rAxis[3].x != m_ControllerState.rAxis[3].x)
                m_pDriverHost->TrackedDeviceAxisUpdated(m_unSteamVRTrackedDeviceId, 3, NewState.rAxis[3]);
        } break;
    }

    // All pressed buttons are touched
    NewState.ulButtonTouched |= NewState.ulButtonPressed;

    uint64_t ulChangedTouched = NewState.ulButtonTouched ^ m_ControllerState.ulButtonTouched;
    uint64_t ulChangedPressed = NewState.ulButtonPressed ^ m_ControllerState.ulButtonPressed;

    SendButtonUpdates( &vr::IServerDriverHost::TrackedDeviceButtonTouched, ulChangedTouched & NewState.ulButtonTouched );
    SendButtonUpdates( &vr::IServerDriverHost::TrackedDeviceButtonPressed, ulChangedPressed & NewState.ulButtonPressed );
    SendButtonUpdates( &vr::IServerDriverHost::TrackedDeviceButtonUnpressed, ulChangedPressed & ~NewState.ulButtonPressed );
    SendButtonUpdates( &vr::IServerDriverHost::TrackedDeviceButtonUntouched, ulChangedTouched & ~NewState.ulButtonTouched );

    m_ControllerState = NewState;
}


void CPSMoveControllerLatest::UpdateControllerStateFromPsMoveButtonState(ePSButtonID buttonId, PSMoveButtonState buttonState, vr::VRControllerState_t* pControllerStateToUpdate)
{
	if (buttonState & PSMoveButton_PRESSED || buttonState & PSMoveButton_DOWN)
	{
		pControllerStateToUpdate->ulButtonPressed |= vr::ButtonMaskFromId( psButtonIDToVRButtonID[buttonId] );

		if (psButtonIDToVrTouchpadDirection[buttonId] == k_EVRTouchpadDirection_Left)
		{
			pControllerStateToUpdate->rAxis[0].x = -1.0f;
			pControllerStateToUpdate->ulButtonPressed |= vr::ButtonMaskFromId(vr::k_EButton_SteamVR_Touchpad);
		}
		else if (psButtonIDToVrTouchpadDirection[buttonId] == k_EVRTouchpadDirection_Right)
		{
			pControllerStateToUpdate->rAxis[0].x = 1.0f;
			pControllerStateToUpdate->ulButtonPressed |= vr::ButtonMaskFromId(vr::k_EButton_SteamVR_Touchpad);
		}
		else if (psButtonIDToVrTouchpadDirection[buttonId] == k_EVRTouchpadDirection_Up)
		{
			pControllerStateToUpdate->rAxis[0].y = 1.0f;
			pControllerStateToUpdate->ulButtonPressed |= vr::ButtonMaskFromId(vr::k_EButton_SteamVR_Touchpad);
		}
		else if (psButtonIDToVrTouchpadDirection[buttonId] == k_EVRTouchpadDirection_Down)
		{
			pControllerStateToUpdate->rAxis[0].y = -1.0f;
			pControllerStateToUpdate->ulButtonPressed |= vr::ButtonMaskFromId(vr::k_EButton_SteamVR_Touchpad);
		}
	}
}


PSMoveQuaternion ExtractYawQuaternion(const PSMoveQuaternion &q)
{
    // Convert the quaternion to a basis matrix
    const PSMoveMatrix3x3 hmd_orientation = PSMoveMatrix3x3::create(q);

    // Extract the forward (z-axis) vector from the basis
    const PSMoveFloatVector3 global_forward = PSMoveFloatVector3::create(0.f, 0.f, 1.f);
    const PSMoveFloatVector3 &forward = hmd_orientation.basis_z();

    // Compute the yaw angle (amount the z-axis has been rotated to it's current facing)
    const float cos_yaw = PSMoveFloatVector3::dot(forward, global_forward);
    const float half_yaw = acosf(fminf(fmaxf(cos_yaw, -1.f), 1.f)) / 2.f;

    // Convert this yaw rotation back into a quaternion
    PSMoveQuaternion yaw_quaternion =
        PSMoveQuaternion::create(
            cosf(half_yaw), // w = cos(theta/2)
            0.f, sinf(half_yaw), 0.f); // (x, y, z) = sin(theta/2)*axis, where axis = (0, 1, 0)

    return yaw_quaternion;
>>>>>>> 49d662df
}

PSMoveQuaternion ExtractPSMoveYawQuaternion(const PSMoveQuaternion &q)
{
	// Convert the quaternion to a basis matrix
	const PSMoveMatrix3x3 psmove_basis = PSMoveMatrix3x3::create(q);

	// Extract the forward (negative z-axis) vector from the basis
	const PSMoveFloatVector3 global_forward = PSMoveFloatVector3::create(0.f, 0.f, -1.f);
	const PSMoveFloatVector3 &forward = psmove_basis.basis_y();
	PSMoveFloatVector3 forward2d = PSMoveFloatVector3::create(forward.i, 0.f, forward.k);
	forward2d.normalize_with_default(global_forward);

	// Compute the yaw angle (amount the z-axis has been rotated to it's current facing)
	const float cos_yaw = PSMoveFloatVector3::dot(forward, global_forward);
	float yaw = acosf(fminf(fmaxf(cos_yaw, -1.f), 1.f));

	// Flip the sign of the yaw angle depending on if forward2d is to the left or right of global forward
	const PSMoveFloatVector3 &global_up = *k_psmove_float_vector3_j;
	PSMoveFloatVector3 yaw_axis = PSMoveFloatVector3::cross(global_forward, forward2d);
	if (PSMoveFloatVector3::dot(yaw_axis, global_up) < 0)
	{
		yaw = -yaw;
	}

	// Convert this yaw rotation back into a quaternion
	PSMoveQuaternion yaw_quaternion =
		PSMoveQuaternion::concat(
			PSMoveQuaternion::create(PSMoveFloatVector3::create((float)1.57079632679489661923, 0.f, 0.f)), // pitch 90 up first
			PSMoveQuaternion::create(PSMoveFloatVector3::create(0, yaw, 0))); // Then apply the yaw

	return yaw_quaternion;
}

void CPSMoveControllerLatest::GetMetersPosInRotSpace(PSMoveFloatVector3* pOutPosition, const PSMoveQuaternion& rRotation )
{
<<<<<<< HEAD
	const ClientPSMoveView &view = m_controller_view->GetPSMoveView();

	const PSMovePosition &position = view.GetPosition();

	PSMoveFloatVector3 unrotatedPositionMeters
		= PSMoveFloatVector3::create(
			position.x * k_fScalePSMoveAPIToMeters,
			position.y * k_fScalePSMoveAPIToMeters,
			position.z * k_fScalePSMoveAPIToMeters);

	PSMoveQuaternion viewOrientationInverse	= rRotation.inverse();

	*pOutPosition	= viewOrientationInverse.rotate_vector(unrotatedPositionMeters);
}

void CPSMoveControllerLatest::StartRealignHMDTrackingSpace()
{
	#if LOG_REALIGN_TO_HMD != 0
		DriverLog( "Begin CPSMoveControllerLatest::StartRealignHMDTrackingSpace()\n" );
	#endif

	if (m_trackingStatus != vr::TrackingResult_Calibrating_InProgress)
	{
		m_trackingStatus = vr::TrackingResult_Calibrating_InProgress;
		RequestLatestHMDPose(0.f, CPSMoveControllerLatest::FinishRealignHMDTrackingSpace, this);
	}
}

void CPSMoveControllerLatest::FinishRealignHMDTrackingSpace(
	const PSMovePose &hmd_pose_raw_meters, 
	void *userdata)
{

	CPSMoveControllerLatest* pThis = (CPSMoveControllerLatest*)userdata;

	#if LOG_REALIGN_TO_HMD != 0
		DriverLog("Begin CPSMoveControllerLatest::FinishRealignHMDTrackingSpace()\n");
	#endif

	PSMovePose hmd_pose_meters = hmd_pose_raw_meters;
	DriverLog("hmd_pose_meters(raw): %s \n", PsMovePoseToString(hmd_pose_meters).c_str());

	// Make the HMD orientation only contain a yaw
	hmd_pose_meters.Orientation = ExtractHMDYawQuaternion(hmd_pose_raw_meters.Orientation);
	DriverLog("hmd_pose_meters(yaw-only): %s \n", PsMovePoseToString(hmd_pose_meters).c_str());

	// We have the transform of the HMD in world space. It and the controller aren't quite
	// aligned -- the controller's local -Z axis (from the center to the glowing ball) is currently pointed 
	// in the direction of the HMD's local +Y axis, and the controller's position is a few inches ahead of
	// the HMD's on the HMD's local -Z axis. Transform the HMD's world space transform to where we expect the
	// controller's world space transform to be.

	PSMovePosition controllerLocalOffsetFromHmdPosition
		= PSMovePosition::create(0.0f, 0.0f, -1.0f * pThis->m_fControllerMetersInFrontOfHmdAtCallibration);
	PSMoveQuaternion controllerOrientationInHmdSpaceQuat =
		PSMoveQuaternion::create(PSMoveFloatVector3::create((float)M_PI_2, 0.0f, 0.0f));
	PSMovePose controllerPoseRelativeToHMD =
		PSMovePose::create(controllerLocalOffsetFromHmdPosition, controllerOrientationInHmdSpaceQuat);
	DriverLog("controllerPoseRelativeToHMD: %s \n", PsMovePoseToString(controllerPoseRelativeToHMD).c_str());

	// Compute the expected psmove controller pose in HMD tracking space (i.e. "World Space")
	PSMovePose controller_world_space_pose = PSMovePose::concat(controllerPoseRelativeToHMD, hmd_pose_meters);
	DriverLog("controller_world_space_pose: %s \n", PsMovePoseToString(controller_world_space_pose).c_str());


	// We now have the transform of the controller in world space -- controller_world_space_pose

	// We also have the transform of the controller in driver space -- psmove_pose_meters

	// We need the transform that goes from driver space to world space -- driver_pose_to_world_pose
	// psmove_pose_meters * driver_pose_to_world_pose = controller_world_space_pose
	// psmove_pose_meters.inverse() * psmove_pose_meters * driver_pose_to_world_pose = psmove_pose_meters.inverse() * controller_world_space_pose
	// driver_pose_to_world_pose = psmove_pose_meters.inverse() * controller_world_space_pose

	CPSMoveControllerLatest *controller = reinterpret_cast<CPSMoveControllerLatest *>(userdata);

	// Get the current pose from the controller view instead of using the driver's cached
	// value because the user may have triggered a pose reset, in which case the driver's
	// cached pose might not yet be up to date by the time this callback is triggered.
	PSMovePose psmove_pose_meters = controller->m_controller_view->GetPSMoveView().GetPose();
	DriverLog("psmove_pose_meters(raw): %s \n", PsMovePoseToString(psmove_pose_meters).c_str());

	// PSMove Position is in cm, but OpenVR stores position in meters
	psmove_pose_meters.Position.x *= k_fScalePSMoveAPIToMeters;
	psmove_pose_meters.Position.y *= k_fScalePSMoveAPIToMeters;
	psmove_pose_meters.Position.z *= k_fScalePSMoveAPIToMeters;

	// Snap the controller to a +90 degree pitch so that we get a clean yaw
	psmove_pose_meters.Orientation = ExtractPSMoveYawQuaternion(psmove_pose_meters.Orientation);
	DriverLog("psmove_pose_meters(yaw-only): %s \n", PsMovePoseToString(psmove_pose_meters).c_str());

	PSMovePose psmove_pose_inv = psmove_pose_meters.inverse();
	DriverLog("psmove_pose_inv: %s \n", PsMovePoseToString(psmove_pose_inv).c_str());

	PSMovePose driver_pose_to_world_pose = PSMovePose::concat(psmove_pose_inv, controller_world_space_pose);
	DriverLog("driver_pose_to_world_pose: %s \n", PsMovePoseToString(driver_pose_to_world_pose).c_str());

	//PSMovePose test_composed_controller_world_space = PSMovePose::concat(psmove_pose_meters, driver_pose_to_world_pose);
	//DriverLog("test_composed_controller_world_space: %s \n", PsMovePoseToString(test_composed_controller_world_space).c_str());

	g_ServerTrackedDeviceProvider.SetHMDTrackingSpace(driver_pose_to_world_pose);
}

void CPSMoveControllerLatest::UpdateTrackingState()
{
    assert(m_controller_view != nullptr);
    assert(m_controller_view->GetIsConnected());

	// The tracking status will be one of the following states:
    m_Pose.result = m_trackingStatus;

    m_Pose.deviceIsConnected = m_controller_view->GetIsConnected();

    // These should always be false from any modern driver.  These are for Oculus DK1-like
    // rotation-only tracking.  Support for that has likely rotted in vrserver.
    m_Pose.willDriftInYaw = false;
    m_Pose.shouldApplyHeadModel = false;

    switch (m_controller_view->GetControllerViewType())
    {
    case ClientControllerView::eControllerType::PSMove:
        {
            const ClientPSMoveView &view= m_controller_view->GetPSMoveView();

            // No prediction since that's already handled in the psmove service
            m_Pose.poseTimeOffset = 0.f;

            // No transform due to the current HMD orientation
            m_Pose.qDriverFromHeadRotation.w = 1.f;
            m_Pose.qDriverFromHeadRotation.x = 0.0f;
            m_Pose.qDriverFromHeadRotation.y = 0.0f;
            m_Pose.qDriverFromHeadRotation.z = 0.0f;
            m_Pose.vecDriverFromHeadTranslation[0] = 0.f;
            m_Pose.vecDriverFromHeadTranslation[1] = 0.f;
            m_Pose.vecDriverFromHeadTranslation[2] = 0.f;            

            // Set position
            {
                const PSMovePosition &position = view.GetPosition();

                m_Pose.vecPosition[0] = position.x * k_fScalePSMoveAPIToMeters;
                m_Pose.vecPosition[1] = position.y * k_fScalePSMoveAPIToMeters;
                m_Pose.vecPosition[2] = position.z * k_fScalePSMoveAPIToMeters;
            }

            // Set rotational coordinates
            {
                const PSMoveQuaternion &orientation = view.GetOrientation();

                m_Pose.qRotation.w = orientation.w;
                m_Pose.qRotation.x = orientation.x;
                m_Pose.qRotation.y = orientation.y;
                m_Pose.qRotation.z = orientation.z;
            }

            // Set the physics state of the controller
            {
                const PSMovePhysicsData &physicsData= view.GetPhysicsData();

                m_Pose.vecVelocity[0] = physicsData.Velocity.i * k_fScalePSMoveAPIToMeters;
                m_Pose.vecVelocity[1] = physicsData.Velocity.j * k_fScalePSMoveAPIToMeters;
                m_Pose.vecVelocity[2] = physicsData.Velocity.k * k_fScalePSMoveAPIToMeters;

                m_Pose.vecAcceleration[0] = physicsData.Acceleration.i * k_fScalePSMoveAPIToMeters;
                m_Pose.vecAcceleration[1] = physicsData.Acceleration.j * k_fScalePSMoveAPIToMeters;
                m_Pose.vecAcceleration[2] = physicsData.Acceleration.k * k_fScalePSMoveAPIToMeters;

                m_Pose.vecAngularVelocity[0] = physicsData.AngularVelocity.i;
                m_Pose.vecAngularVelocity[1] = physicsData.AngularVelocity.j;
                m_Pose.vecAngularVelocity[2] = physicsData.AngularVelocity.k;

                m_Pose.vecAngularAcceleration[0] = physicsData.AngularAcceleration.i;
                m_Pose.vecAngularAcceleration[1] = physicsData.AngularAcceleration.j;
                m_Pose.vecAngularAcceleration[2] = physicsData.AngularAcceleration.k;
            }

            m_Pose.poseIsValid = m_controller_view->GetIsPoseValid();

            // This call posts this pose to shared memory, where all clients will have access to it the next
            // moment they want to predict a pose.
            m_pDriverHost->TrackedDevicePoseUpdated(m_unSteamVRTrackedDeviceId, m_Pose);
        } break;
    case ClientControllerView::eControllerType::PSNavi:
        {
            m_Pose.poseIsValid = false;

            // Don't post anything to the driver host
        } break;
    case ClientControllerView::eControllerType::PSDualShock4:
        {
            const ClientPSDualShock4View &view = m_controller_view->GetPSDualShock4View();

            // No prediction since that's already handled in the psmove service
            m_Pose.poseTimeOffset = 0.f;

            // Rotate -90 degrees about the x-axis from the current HMD orientation
            m_Pose.qDriverFromHeadRotation.w = 0.707107;
            m_Pose.qDriverFromHeadRotation.x = -0.707107;
            m_Pose.qDriverFromHeadRotation.y = 0.0f;
            m_Pose.qDriverFromHeadRotation.z = 0.0f;
            m_Pose.vecDriverFromHeadTranslation[0] = 0.f;
            m_Pose.vecDriverFromHeadTranslation[1] = 0.f;
            m_Pose.vecDriverFromHeadTranslation[2] = 0.f;

            // Set position
            {
                const PSMovePosition &position = view.GetPosition();

                m_Pose.vecPosition[0] = position.x * k_fScalePSMoveAPIToMeters;
                m_Pose.vecPosition[1] = position.y * k_fScalePSMoveAPIToMeters;
                m_Pose.vecPosition[2] = position.z * k_fScalePSMoveAPIToMeters;
            }

            // Set rotational coordinates
            {
                const PSMoveQuaternion &orientation = view.GetOrientation();

                m_Pose.qRotation.w = orientation.w;
                m_Pose.qRotation.x = orientation.x;
                m_Pose.qRotation.y = orientation.y;
                m_Pose.qRotation.z = orientation.z;
            }

            // Set the physics state of the controller
            // TODO: Physics data is too noisy for the DS4 right now, causes jitter
            {
                const PSMovePhysicsData &physicsData = view.GetPhysicsData();

                m_Pose.vecVelocity[0] = 0.f; // physicsData.Velocity.i * k_fScalePSMoveAPIToMeters;
                m_Pose.vecVelocity[1] = 0.f; // physicsData.Velocity.j * k_fScalePSMoveAPIToMeters;
                m_Pose.vecVelocity[2] = 0.f; // physicsData.Velocity.k * k_fScalePSMoveAPIToMeters;

                m_Pose.vecAcceleration[0] = 0.f; // physicsData.Acceleration.i * k_fScalePSMoveAPIToMeters;
                m_Pose.vecAcceleration[1] = 0.f; // physicsData.Acceleration.j * k_fScalePSMoveAPIToMeters;
                m_Pose.vecAcceleration[2] = 0.f; // physicsData.Acceleration.k * k_fScalePSMoveAPIToMeters;

                m_Pose.vecAngularVelocity[0] = 0.f; // physicsData.AngularVelocity.i;
                m_Pose.vecAngularVelocity[1] = 0.f; // physicsData.AngularVelocity.j;
                m_Pose.vecAngularVelocity[2] = 0.f; // physicsData.AngularVelocity.k;

                m_Pose.vecAngularAcceleration[0] = 0.f; // physicsData.AngularAcceleration.i;
                m_Pose.vecAngularAcceleration[1] = 0.f; // physicsData.AngularAcceleration.j;
                m_Pose.vecAngularAcceleration[2] = 0.f; // physicsData.AngularAcceleration.k;
            }

            m_Pose.poseIsValid = m_controller_view->GetIsPoseValid();

            // This call posts this pose to shared memory, where all clients will have access to it the next
            // moment they want to predict a pose.
            m_pDriverHost->TrackedDevicePoseUpdated(m_unSteamVRTrackedDeviceId, m_Pose);
        } break;
    }
}

void CPSMoveControllerLatest::UpdateRumbleState()
{
	if (!m_bRumbleSuppressed)
	{
		const float k_max_rumble_update_rate = 33.f; // Don't bother trying to update the rumble faster than 30fps (33ms)
		const float k_max_pulse_microseconds = 1000.f; // Docs suggest max pulse duration of 5ms, but we'll call 1ms max

		std::chrono::time_point<std::chrono::high_resolution_clock> now = std::chrono::high_resolution_clock::now();
		bool bTimoutElapsed = true;

		if (m_lastTimeRumbleSentValid)
		{
			std::chrono::duration<double, std::milli> timeSinceLastSend = now - m_lastTimeRumbleSent;

			bTimoutElapsed = timeSinceLastSend.count() >= k_max_rumble_update_rate;
		}

		// See if a rumble request hasn't come too recently
		if (bTimoutElapsed)
		{
			float rumble_fraction = static_cast<float>(m_pendingHapticPulseDuration) / k_max_pulse_microseconds;

			// Unless a zero rumble intensity was explicitly set, 
			// don't rumble less than 35% (no enough to feel)
			if (m_pendingHapticPulseDuration != 0)
			{
				if (rumble_fraction < 0.35f)
				{
					// rumble values less 35% isn't noticeable
					rumble_fraction = 0.35f;
				}
			}

			// Keep the pulse intensity within reasonable bounds
			if (rumble_fraction > 1.f)
			{
				rumble_fraction = 1.f;
			}

			// Actually send the rumble to the server
			switch (m_controller_view->GetControllerViewType())
			{
			case ClientControllerView::PSMove:
				m_controller_view->GetPSMoveViewMutable().SetRumble(rumble_fraction);
				break;
			case ClientControllerView::PSNavi:
				break;
			case ClientControllerView::PSDualShock4:
				m_controller_view->GetPSDualShock4ViewMutable().SetBigRumble(rumble_fraction);
				break;
			default:
				assert(0 && "Unreachable");
			}

			// Remember the last rumble we went and when we sent it
			m_lastTimeRumbleSent = now;
			m_lastTimeRumbleSentValid = true;

			// Reset the pending haptic pulse duration.
			// If another call to TriggerHapticPulse() is made later, it will stomp this value.
			// If no call to TriggerHapticPulse() is made later, then the next call to UpdateRumbleState()
			// in k_max_rumble_update_rate milliseconds will set the rumble_fraction to 0.f
			// This effectively makes the shortest rumble pulse k_max_rumble_update_rate milliseconds.
			m_pendingHapticPulseDuration = 0;
		}
	}
	else
	{
		// Reset the pending haptic pulse duration since rumble is suppressed.
		m_pendingHapticPulseDuration = 0;
	}
}

bool CPSMoveControllerLatest::HasControllerId( int ControllerID )
{
    return ControllerID == m_nControllerId;
}

void CPSMoveControllerLatest::Update()
{
    CPSMoveTrackedDeviceLatest::Update();

    if (IsActivated() && m_controller_view->GetIsConnected())
    {
        int seq_num= m_controller_view->GetOutputSequenceNum();

        // Only other updating incoming state if it actually changed
        if (m_nPoseSequenceNumber != seq_num)
        {
            m_nPoseSequenceNumber = seq_num;

            UpdateTrackingState();
            UpdateControllerState();
        }

        // Update the outgoing state
        UpdateRumbleState();
    }
}

void CPSMoveControllerLatest::RefreshWorldFromDriverPose()
{
	CPSMoveTrackedDeviceLatest::RefreshWorldFromDriverPose();

	// Mark the calibration process as done
	// once we have setup the world from driver pose
	m_trackingStatus = vr::TrackingResult_Running_OK;
}

//==================================================================================================
// Tracker Driver
//==================================================================================================

CPSMoveTrackerLatest::CPSMoveTrackerLatest(vr::IServerDriverHost * pDriverHost, const ClientTrackerInfo &trackerInfo)
    : CPSMoveTrackedDeviceLatest(pDriverHost)
    , m_nTrackerId(trackerInfo.tracker_id)
{
    char buf[256];
    GenerateTrackerSerialNumber(buf, sizeof(buf), trackerInfo.tracker_id);
    m_strSerialNumber = buf;

    SetClientTrackerInfo(trackerInfo);

    // Load config from steamvr.vrsettings
    //vr::IVRSettings *settings_;
    //settings_ = m_pDriverHost->GetSettings(vr::IVRSettings_Version);
}

CPSMoveTrackerLatest::~CPSMoveTrackerLatest()
{
}

vr::EVRInitError CPSMoveTrackerLatest::Activate(uint32_t unObjectId)
{
    vr::EVRInitError result = CPSMoveTrackedDeviceLatest::Activate(unObjectId);

    if (result == vr::VRInitError_None)
    {
        // Poll the latest WorldFromDriverPose transform we got from the service
        // Transform used to convert from PSMove Tracking space to OpenVR Tracking Space
        RefreshWorldFromDriverPose();
    }

    return result;
}

void CPSMoveTrackerLatest::Deactivate()
{
}

float CPSMoveTrackerLatest::GetFloatTrackedDeviceProperty(
    vr::ETrackedDeviceProperty prop,
    vr::ETrackedPropertyError * pError)
{
    float floatResult = 0.f;

    switch (prop)
    {
    case vr::Prop_FieldOfViewLeftDegrees_Float:
    case vr::Prop_FieldOfViewRightDegrees_Float:
        floatResult = (m_tracker_info.tracker_hfov / 2.f);
        *pError = vr::TrackedProp_Success;
        break;
    case vr::Prop_FieldOfViewTopDegrees_Float:
    case vr::Prop_FieldOfViewBottomDegrees_Float:
        floatResult = (m_tracker_info.tracker_vfov / 2.f);
        *pError = vr::TrackedProp_Success;
        break;
    case vr::Prop_TrackingRangeMinimumMeters_Float:
        floatResult = m_tracker_info.tracker_znear * k_fScalePSMoveAPIToMeters;
        *pError = vr::TrackedProp_Success;
        break;
    case vr::Prop_TrackingRangeMaximumMeters_Float:
        floatResult = m_tracker_info.tracker_zfar * k_fScalePSMoveAPIToMeters;
        *pError = vr::TrackedProp_Success;
        break;
    default:
        *pError = vr::TrackedProp_ValueNotProvidedByDevice;
    }

    if (*pError == vr::TrackedProp_ValueNotProvidedByDevice)
    {
        floatResult = CPSMoveTrackedDeviceLatest::GetFloatTrackedDeviceProperty(prop, pError);
    }

    return floatResult;
}

void CPSMoveTrackerLatest::SetClientTrackerInfo(
    const ClientTrackerInfo &trackerInfo)
{
    m_tracker_info = trackerInfo;

    //### HipsterSloth $TODO expose on the pose state if calibration is currently active
    //m_Pose.result = vr::TrackingResult_Calibrating_InProgress;
    m_Pose.result = vr::TrackingResult_Running_OK;

    m_Pose.deviceIsConnected = true;

    // Yaw can't drift because the tracker never moves (hopefully)
    m_Pose.willDriftInYaw = false;
    m_Pose.shouldApplyHeadModel = false;

    // No prediction since that's already handled in the psmove service
    m_Pose.poseTimeOffset = 0.f;

    // Poll the latest WorldFromDriverPose transform we got from the service
    // Transform used to convert from PSMove Tracking space to OpenVR Tracking Space
    RefreshWorldFromDriverPose();

    // No transform due to the current HMD orientation
    m_Pose.qDriverFromHeadRotation.w = 1.f;
    m_Pose.qDriverFromHeadRotation.x = 0.0f;
    m_Pose.qDriverFromHeadRotation.y = 0.0f;
    m_Pose.qDriverFromHeadRotation.z = 0.0f;
    m_Pose.vecDriverFromHeadTranslation[0] = 0.f;
    m_Pose.vecDriverFromHeadTranslation[1] = 0.f;
    m_Pose.vecDriverFromHeadTranslation[2] = 0.f;

    // Set position
    {
        const PSMovePosition &position = m_tracker_info.tracker_pose.Position;

        m_Pose.vecPosition[0] = position.x * k_fScalePSMoveAPIToMeters;
        m_Pose.vecPosition[1] = position.y * k_fScalePSMoveAPIToMeters;
        m_Pose.vecPosition[2] = position.z * k_fScalePSMoveAPIToMeters;
    }

    // Set rotational coordinates
    {
        const PSMoveQuaternion &orientation = m_tracker_info.tracker_pose.Orientation;

        m_Pose.qRotation.w = orientation.w;
        m_Pose.qRotation.x = orientation.x;
        m_Pose.qRotation.y = orientation.y;
        m_Pose.qRotation.z = orientation.z;
    }

    m_Pose.poseIsValid = true;
}

void CPSMoveTrackerLatest::Update()
{
    CPSMoveTrackedDeviceLatest::Update();

    // This call posts this pose to shared memory, where all clients will have access to it the next
    // moment they want to predict a pose.
    m_pDriverHost->TrackedDevicePoseUpdated(m_unSteamVRTrackedDeviceId, m_Pose);
}

int32_t CPSMoveTrackerLatest::GetInt32TrackedDeviceProperty(
    vr::ETrackedDeviceProperty prop,
    vr::ETrackedPropertyError * pError)
{
    int32_t nRetVal = 0;

    switch (prop)
    {
    case vr::Prop_DeviceClass_Int32:
        nRetVal = vr::TrackedDeviceClass_TrackingReference;
        *pError = vr::TrackedProp_Success;
        break;

    default:
        *pError = vr::TrackedProp_ValueNotProvidedByDevice;
        break;
    }

    if (*pError == vr::TrackedProp_ValueNotProvidedByDevice)
    {
        nRetVal = CPSMoveTrackedDeviceLatest::GetInt32TrackedDeviceProperty(prop, pError);
    }

    return nRetVal;
}

uint32_t CPSMoveTrackerLatest::GetStringTrackedDeviceProperty(
    vr::ETrackedDeviceProperty prop,
    char * pchValue,
    uint32_t unBufferSize,
    vr::ETrackedPropertyError * pError)
{
    std::ostringstream ssRetVal;

    switch (prop)
    {
    case vr::Prop_RenderModelName_String:
        // The {psmove} syntax lets us refer to rendermodels that are installed
        // in the driver's own resources/rendermodels directory.  The driver can
        // still refer to SteamVR models like "generic_hmd".
        ssRetVal << "{psmove}ps3eye_tracker";
        //ssRetVal << "generic_tracker";
        break;

    case vr::Prop_ModeLabel_String:
        ssRetVal << m_tracker_info.tracker_id;
        break;
    }

    std::string sRetVal = ssRetVal.str();
    if (sRetVal.empty())
    {
        return CPSMoveTrackedDeviceLatest::GetStringTrackedDeviceProperty(prop, pchValue, unBufferSize, pError);
    }
    else if (sRetVal.size() + 1 > unBufferSize)
    {
        *pError = vr::TrackedProp_BufferTooSmall;
        return static_cast<uint32_t>(sRetVal.size() + 1);  // caller needs to know how to size buffer
    }
    else
    {
        snprintf(pchValue, unBufferSize, sRetVal.c_str());
        *pError = vr::TrackedProp_Success;
        return static_cast<uint32_t>(sRetVal.size() + 1);
    }
}

bool CPSMoveTrackerLatest::HasTrackerId(int TrackerID)
{
    return TrackerID == m_nTrackerId;
}

//==================================================================================================
// Driver Factory
//==================================================================================================

HMD_DLL_EXPORT
void *HmdDriverFactory(const char *pInterfaceName, int *pReturnCode)
{
    if (0 == strcmp(vr::IServerTrackedDeviceProvider_Version, pInterfaceName))
    {
        return &g_ServerTrackedDeviceProvider;
    }
    if (0 == strcmp(vr::IClientTrackedDeviceProvider_Version, pInterfaceName))
    {
        return &g_ClientTrackedDeviceProvider;
    }

    if (pReturnCode)
        *pReturnCode = vr::VRInitError_Init_InterfaceNotFound;

    return NULL;
=======
	const ClientPSMoveView &view = m_controller_view->GetPSMoveView();

	const PSMovePosition &position = view.GetPosition();

	PSMoveFloatVector3 unrotatedPositionMeters
		= PSMoveFloatVector3::create(
			position.x * k_fScalePSMoveAPIToMeters,
			position.y * k_fScalePSMoveAPIToMeters,
			position.z * k_fScalePSMoveAPIToMeters);

	PSMoveQuaternion viewOrientationInverse	= rRotation.inverse();

	*pOutPosition	= viewOrientationInverse.rotate_vector(unrotatedPositionMeters);
}


void CPSMoveControllerLatest::RealignHMDTrackingSpace()
{
    PSMovePose hmd_pose_meters;
    if (g_ServerTrackedDeviceProvider.FindFirstHMDPose(hmd_pose_meters))
    {
        // Make the HMD orientation only contain a yaw
        hmd_pose_meters.Orientation = ExtractYawQuaternion(hmd_pose_meters.Orientation);

        // Get the current pose of this psmove (in meters)
        PSMovePose psmove_pose_meters;
        psmove_pose_meters.Position.x = static_cast<float>(m_Pose.vecPosition[0]);
        psmove_pose_meters.Position.y = static_cast<float>(m_Pose.vecPosition[1]);
        psmove_pose_meters.Position.z = static_cast<float>(m_Pose.vecPosition[2]);
        psmove_pose_meters.Orientation.w = static_cast<float>(m_Pose.qRotation.w);
        psmove_pose_meters.Orientation.x = static_cast<float>(m_Pose.qRotation.x);
        psmove_pose_meters.Orientation.y = static_cast<float>(m_Pose.qRotation.y);
        psmove_pose_meters.Orientation.z = static_cast<float>(m_Pose.qRotation.z);

        // Make the PSMove orientation only contain a yaw
        psmove_pose_meters.Orientation = ExtractYawQuaternion(psmove_pose_meters.Orientation);

        // Create a transform that brings the psmove back to the psmove tracking space origin
        PSMovePose psmove_pose_inv= psmove_pose_meters.inverse();

        // Create a transform that goes from psmove tracking space to hmd tracking space
        PSMovePose psm_space_to_hmd_space = PSMovePose::concat(psmove_pose_inv, hmd_pose_meters);

        // Create a transform that takes the HMD pose to the PSMove origin
        PSMovePose hmd_to_psmove_origin = PSMovePose::concat(psmove_pose_inv, psm_space_to_hmd_space);

        // Compute the pose of of the HMD if it were at the PSMove Tracking Origin
        PSMovePose hmd_at_psmove_origin_pose = PSMovePose::concat(hmd_pose_meters, hmd_to_psmove_origin);

        g_ServerTrackedDeviceProvider.SetHMDTrackingSpace(hmd_at_psmove_origin_pose);
    }
}

void CPSMoveControllerLatest::UpdateTrackingState()
{
    assert(m_controller_view != nullptr);
    assert(m_controller_view->GetIsConnected());

    //### HipsterSloth $TODO expose on the pose state if calibration is currently active
    //m_Pose.result = vr::TrackingResult_Calibrating_InProgress;
    m_Pose.result = vr::TrackingResult_Running_OK;

    m_Pose.deviceIsConnected = m_controller_view->GetIsConnected();

    // These should always be false from any modern driver.  These are for Oculus DK1-like
    // rotation-only tracking.  Support for that has likely rotted in vrserver.
    m_Pose.willDriftInYaw = false;
    m_Pose.shouldApplyHeadModel = false;

    switch (m_controller_view->GetControllerViewType())
    {
    case ClientControllerView::eControllerType::PSMove:
        {
            const ClientPSMoveView &view= m_controller_view->GetPSMoveView();

            // No prediction since that's already handled in the psmove service
            m_Pose.poseTimeOffset = 0.f;

            // No transform due to the current HMD orientation
            m_Pose.qDriverFromHeadRotation.w = 1.f;
            m_Pose.qDriverFromHeadRotation.x = 0.0f;
            m_Pose.qDriverFromHeadRotation.y = 0.0f;
            m_Pose.qDriverFromHeadRotation.z = 0.0f;
            m_Pose.vecDriverFromHeadTranslation[0] = 0.f;
            m_Pose.vecDriverFromHeadTranslation[1] = 0.f;
            m_Pose.vecDriverFromHeadTranslation[2] = 0.f;            

            // Set position
            {
                const PSMovePosition &position = view.GetPosition();

                m_Pose.vecPosition[0] = position.x * k_fScalePSMoveAPIToMeters;
                m_Pose.vecPosition[1] = position.y * k_fScalePSMoveAPIToMeters;
                m_Pose.vecPosition[2] = position.z * k_fScalePSMoveAPIToMeters;
            }

			// virtual extend controllers
			if (m_fVirtuallExtendControllersY != 0.0f || m_fVirtuallExtendControllersZ != 0.0f)
			{
				const PSMoveQuaternion &orientation = view.GetOrientation();

				PSMoveFloatVector3 shift;
				shift = shift.create((float)m_Pose.vecPosition[0], (float)m_Pose.vecPosition[1], (float)m_Pose.vecPosition[2]);

				if (m_fVirtuallExtendControllersZ != 0.0f) {

					PSMoveFloatVector3 local_forward = PSMoveFloatVector3::create(0, 0, -1);
					PSMoveFloatVector3 global_forward = orientation.rotate_vector(local_forward);

					shift = shift + global_forward*m_fVirtuallExtendControllersZ;
				}

				if (m_fVirtuallExtendControllersY != 0.0f) {

					PSMoveFloatVector3 local_forward = PSMoveFloatVector3::create(0, -1, 0);
					PSMoveFloatVector3 global_forward = orientation.rotate_vector(local_forward);

					shift = shift + global_forward*m_fVirtuallExtendControllersY;
				}

				m_Pose.vecPosition[0] = shift.i;
				m_Pose.vecPosition[1] = shift.j;
				m_Pose.vecPosition[2] = shift.k;
			}

            // Set rotational coordinates
            {
                const PSMoveQuaternion &orientation = view.GetOrientation();

                m_Pose.qRotation.w = orientation.w;
                m_Pose.qRotation.x = orientation.x;
                m_Pose.qRotation.y = orientation.y;
                m_Pose.qRotation.z = orientation.z;
            }

            // Set the physics state of the controller
            {
                const PSMovePhysicsData &physicsData= view.GetPhysicsData();

                m_Pose.vecVelocity[0] = physicsData.Velocity.i * k_fScalePSMoveAPIToMeters;
                m_Pose.vecVelocity[1] = physicsData.Velocity.j * k_fScalePSMoveAPIToMeters;
                m_Pose.vecVelocity[2] = physicsData.Velocity.k * k_fScalePSMoveAPIToMeters;

                m_Pose.vecAcceleration[0] = physicsData.Acceleration.i * k_fScalePSMoveAPIToMeters;
                m_Pose.vecAcceleration[1] = physicsData.Acceleration.j * k_fScalePSMoveAPIToMeters;
                m_Pose.vecAcceleration[2] = physicsData.Acceleration.k * k_fScalePSMoveAPIToMeters;

                m_Pose.vecAngularVelocity[0] = physicsData.AngularVelocity.i;
                m_Pose.vecAngularVelocity[1] = physicsData.AngularVelocity.j;
                m_Pose.vecAngularVelocity[2] = physicsData.AngularVelocity.k;

                m_Pose.vecAngularAcceleration[0] = physicsData.AngularAcceleration.i;
                m_Pose.vecAngularAcceleration[1] = physicsData.AngularAcceleration.j;
                m_Pose.vecAngularAcceleration[2] = physicsData.AngularAcceleration.k;
            }

            m_Pose.poseIsValid = m_controller_view->GetIsPoseValid();

            // This call posts this pose to shared memory, where all clients will have access to it the next
            // moment they want to predict a pose.
            m_pDriverHost->TrackedDevicePoseUpdated(m_unSteamVRTrackedDeviceId, m_Pose);
        } break;
    case ClientControllerView::eControllerType::PSNavi:
        {
            m_Pose.poseIsValid = false;

            // Don't post anything to the driver host
        } break;
    case ClientControllerView::eControllerType::PSDualShock4:
        {
            const ClientPSDualShock4View &view = m_controller_view->GetPSDualShock4View();

            // No prediction since that's already handled in the psmove service
            m_Pose.poseTimeOffset = 0.f;

            // Rotate -90 degrees about the x-axis from the current HMD orientation
            m_Pose.qDriverFromHeadRotation.w = 0.707107;
            m_Pose.qDriverFromHeadRotation.x = -0.707107;
            m_Pose.qDriverFromHeadRotation.y = 0.0f;
            m_Pose.qDriverFromHeadRotation.z = 0.0f;
            m_Pose.vecDriverFromHeadTranslation[0] = 0.f;
            m_Pose.vecDriverFromHeadTranslation[1] = 0.f;
            m_Pose.vecDriverFromHeadTranslation[2] = 0.f;

            // Set position
            {
                const PSMovePosition &position = view.GetPosition();

                m_Pose.vecPosition[0] = position.x * k_fScalePSMoveAPIToMeters;
                m_Pose.vecPosition[1] = position.y * k_fScalePSMoveAPIToMeters;
                m_Pose.vecPosition[2] = position.z * k_fScalePSMoveAPIToMeters;
            }

            // Set rotational coordinates
            {
                const PSMoveQuaternion &orientation = view.GetOrientation();

                m_Pose.qRotation.w = orientation.w;
                m_Pose.qRotation.x = orientation.x;
                m_Pose.qRotation.y = orientation.y;
                m_Pose.qRotation.z = orientation.z;
            }

            // Set the physics state of the controller
            // TODO: Physics data is too noisy for the DS4 right now, causes jitter
            {
                const PSMovePhysicsData &physicsData = view.GetPhysicsData();

                m_Pose.vecVelocity[0] = 0.f; // physicsData.Velocity.i * k_fScalePSMoveAPIToMeters;
                m_Pose.vecVelocity[1] = 0.f; // physicsData.Velocity.j * k_fScalePSMoveAPIToMeters;
                m_Pose.vecVelocity[2] = 0.f; // physicsData.Velocity.k * k_fScalePSMoveAPIToMeters;

                m_Pose.vecAcceleration[0] = 0.f; // physicsData.Acceleration.i * k_fScalePSMoveAPIToMeters;
                m_Pose.vecAcceleration[1] = 0.f; // physicsData.Acceleration.j * k_fScalePSMoveAPIToMeters;
                m_Pose.vecAcceleration[2] = 0.f; // physicsData.Acceleration.k * k_fScalePSMoveAPIToMeters;

                m_Pose.vecAngularVelocity[0] = 0.f; // physicsData.AngularVelocity.i;
                m_Pose.vecAngularVelocity[1] = 0.f; // physicsData.AngularVelocity.j;
                m_Pose.vecAngularVelocity[2] = 0.f; // physicsData.AngularVelocity.k;

                m_Pose.vecAngularAcceleration[0] = 0.f; // physicsData.AngularAcceleration.i;
                m_Pose.vecAngularAcceleration[1] = 0.f; // physicsData.AngularAcceleration.j;
                m_Pose.vecAngularAcceleration[2] = 0.f; // physicsData.AngularAcceleration.k;
            }

            m_Pose.poseIsValid = m_controller_view->GetIsPoseValid();

            // This call posts this pose to shared memory, where all clients will have access to it the next
            // moment they want to predict a pose.
            m_pDriverHost->TrackedDevicePoseUpdated(m_unSteamVRTrackedDeviceId, m_Pose);
        } break;
    }
}

void CPSMoveControllerLatest::UpdateRumbleState()
{
	if (!m_bRumbleSuppressed)
	{
		const float k_max_rumble_update_rate = 33.f; // Don't bother trying to update the rumble faster than 30fps (33ms)
		const float k_max_pulse_microseconds = 1000.f; // Docs suggest max pulse duration of 5ms, but we'll call 1ms max

		std::chrono::time_point<std::chrono::high_resolution_clock> now = std::chrono::high_resolution_clock::now();
		bool bTimoutElapsed = true;

		if (m_lastTimeRumbleSentValid)
		{
			std::chrono::duration<double, std::milli> timeSinceLastSend = now - m_lastTimeRumbleSent;

			bTimoutElapsed = timeSinceLastSend.count() >= k_max_rumble_update_rate;
		}

		// See if a rumble request hasn't come too recently
		if (bTimoutElapsed)
		{
			float rumble_fraction = static_cast<float>(m_pendingHapticPulseDuration) / k_max_pulse_microseconds;

			// Unless a zero rumble intensity was explicitly set, 
			// don't rumble less than 35% (no enough to feel)
			if (m_pendingHapticPulseDuration != 0)
			{
				if (rumble_fraction < 0.35f)
				{
					// rumble values less 35% isn't noticeable
					rumble_fraction = 0.35f;
				}
			}

			// Keep the pulse intensity within reasonable bounds
			if (rumble_fraction > 1.f)
			{
				rumble_fraction = 1.f;
			}

			// Actually send the rumble to the server
			switch (m_controller_view->GetControllerViewType())
			{
			case ClientControllerView::PSMove:
				m_controller_view->GetPSMoveViewMutable().SetRumble(rumble_fraction);
				break;
			case ClientControllerView::PSNavi:
				break;
			case ClientControllerView::PSDualShock4:
				m_controller_view->GetPSDualShock4ViewMutable().SetBigRumble(rumble_fraction);
				break;
			default:
				assert(0 && "Unreachable");
			}

			// Remember the last rumble we went and when we sent it
			m_lastTimeRumbleSent = now;
			m_lastTimeRumbleSentValid = true;

			// Reset the pending haptic pulse duration.
			// If another call to TriggerHapticPulse() is made later, it will stomp this value.
			// If no call to TriggerHapticPulse() is made later, then the next call to UpdateRumbleState()
			// in k_max_rumble_update_rate milliseconds will set the rumble_fraction to 0.f
			// This effectively makes the shortest rumble pulse k_max_rumble_update_rate milliseconds.
			m_pendingHapticPulseDuration = 0;
		}
	}
	else
	{
		// Reset the pending haptic pulse duration since rumble is suppressed.
		m_pendingHapticPulseDuration = 0;
	}
}

bool CPSMoveControllerLatest::HasControllerId( int ControllerID )
{
    return ControllerID == m_nControllerId;
}

void CPSMoveControllerLatest::Update()
{
    CPSMoveTrackedDeviceLatest::Update();

    if (IsActivated() && m_controller_view->GetIsConnected())
    {
        int seq_num= m_controller_view->GetOutputSequenceNum();

        // Only other updating incoming state if it actually changed
        if (m_nPoseSequenceNumber != seq_num)
        {
            m_nPoseSequenceNumber = seq_num;

            UpdateTrackingState();
            UpdateControllerState();
        }

        // Update the outgoing state
        UpdateRumbleState();
    }
}

//==================================================================================================
// Tracker Driver
//==================================================================================================

CPSMoveTrackerLatest::CPSMoveTrackerLatest(vr::IServerDriverHost * pDriverHost, const ClientTrackerInfo &trackerInfo)
    : CPSMoveTrackedDeviceLatest(pDriverHost)
    , m_nTrackerId(trackerInfo.tracker_id)
{
    char buf[256];
    GenerateTrackerSerialNumber(buf, sizeof(buf), trackerInfo.tracker_id);
    m_strSerialNumber = buf;

    SetClientTrackerInfo(trackerInfo);

    // Load config from steamvr.vrsettings
    //vr::IVRSettings *settings_;
    //settings_ = m_pDriverHost->GetSettings(vr::IVRSettings_Version);
}

CPSMoveTrackerLatest::~CPSMoveTrackerLatest()
{
}

vr::EVRInitError CPSMoveTrackerLatest::Activate(uint32_t unObjectId)
{
    vr::EVRInitError result = CPSMoveTrackedDeviceLatest::Activate(unObjectId);

    if (result == vr::VRInitError_None)
    {
        // Poll the latest WorldFromDriverPose transform we got from the service
        // Transform used to convert from PSMove Tracking space to OpenVR Tracking Space
        RefreshWorldFromDriverPose();
    }

    return result;
}

void CPSMoveTrackerLatest::Deactivate()
{
}

float CPSMoveTrackerLatest::GetFloatTrackedDeviceProperty(
    vr::ETrackedDeviceProperty prop,
    vr::ETrackedPropertyError * pError)
{
    float floatResult = 0.f;

    switch (prop)
    {
    case vr::Prop_FieldOfViewLeftDegrees_Float:
    case vr::Prop_FieldOfViewRightDegrees_Float:
        floatResult = (m_tracker_info.tracker_hfov / 2.f);
        *pError = vr::TrackedProp_Success;
        break;
    case vr::Prop_FieldOfViewTopDegrees_Float:
    case vr::Prop_FieldOfViewBottomDegrees_Float:
        floatResult = (m_tracker_info.tracker_vfov / 2.f);
        *pError = vr::TrackedProp_Success;
        break;
    case vr::Prop_TrackingRangeMinimumMeters_Float:
        floatResult = m_tracker_info.tracker_znear * k_fScalePSMoveAPIToMeters;
        *pError = vr::TrackedProp_Success;
        break;
    case vr::Prop_TrackingRangeMaximumMeters_Float:
        floatResult = m_tracker_info.tracker_zfar * k_fScalePSMoveAPIToMeters;
        *pError = vr::TrackedProp_Success;
        break;
    default:
        *pError = vr::TrackedProp_ValueNotProvidedByDevice;
    }

    if (*pError == vr::TrackedProp_ValueNotProvidedByDevice)
    {
        floatResult = CPSMoveTrackedDeviceLatest::GetFloatTrackedDeviceProperty(prop, pError);
    }

    return floatResult;
}

void CPSMoveTrackerLatest::SetClientTrackerInfo(
    const ClientTrackerInfo &trackerInfo)
{
    m_tracker_info = trackerInfo;

    //### HipsterSloth $TODO expose on the pose state if calibration is currently active
    //m_Pose.result = vr::TrackingResult_Calibrating_InProgress;
    m_Pose.result = vr::TrackingResult_Running_OK;

    m_Pose.deviceIsConnected = true;

    // Yaw can't drift because the tracker never moves (hopefully)
    m_Pose.willDriftInYaw = false;
    m_Pose.shouldApplyHeadModel = false;

    // No prediction since that's already handled in the psmove service
    m_Pose.poseTimeOffset = 0.f;

    // Poll the latest WorldFromDriverPose transform we got from the service
    // Transform used to convert from PSMove Tracking space to OpenVR Tracking Space
    RefreshWorldFromDriverPose();

    // No transform due to the current HMD orientation
    m_Pose.qDriverFromHeadRotation.w = 1.f;
    m_Pose.qDriverFromHeadRotation.x = 0.0f;
    m_Pose.qDriverFromHeadRotation.y = 0.0f;
    m_Pose.qDriverFromHeadRotation.z = 0.0f;
    m_Pose.vecDriverFromHeadTranslation[0] = 0.f;
    m_Pose.vecDriverFromHeadTranslation[1] = 0.f;
    m_Pose.vecDriverFromHeadTranslation[2] = 0.f;

    // Set position
    {
        const PSMovePosition &position = m_tracker_info.tracker_pose.Position;

        m_Pose.vecPosition[0] = position.x * k_fScalePSMoveAPIToMeters;
        m_Pose.vecPosition[1] = position.y * k_fScalePSMoveAPIToMeters;
        m_Pose.vecPosition[2] = position.z * k_fScalePSMoveAPIToMeters;
    }

    // Set rotational coordinates
    {
        const PSMoveQuaternion &orientation = m_tracker_info.tracker_pose.Orientation;

        m_Pose.qRotation.w = orientation.w;
        m_Pose.qRotation.x = orientation.x;
        m_Pose.qRotation.y = orientation.y;
        m_Pose.qRotation.z = orientation.z;
    }

    m_Pose.poseIsValid = true;
}

void CPSMoveTrackerLatest::Update()
{
    CPSMoveTrackedDeviceLatest::Update();

    // This call posts this pose to shared memory, where all clients will have access to it the next
    // moment they want to predict a pose.
    m_pDriverHost->TrackedDevicePoseUpdated(m_unSteamVRTrackedDeviceId, m_Pose);
}

int32_t CPSMoveTrackerLatest::GetInt32TrackedDeviceProperty(
    vr::ETrackedDeviceProperty prop,
    vr::ETrackedPropertyError * pError)
{
    int32_t nRetVal = 0;

    switch (prop)
    {
    case vr::Prop_DeviceClass_Int32:
        nRetVal = vr::TrackedDeviceClass_TrackingReference;
        *pError = vr::TrackedProp_Success;
        break;

    default:
        *pError = vr::TrackedProp_ValueNotProvidedByDevice;
        break;
    }

    if (*pError == vr::TrackedProp_ValueNotProvidedByDevice)
    {
        nRetVal = CPSMoveTrackedDeviceLatest::GetInt32TrackedDeviceProperty(prop, pError);
    }

    return nRetVal;
}

uint32_t CPSMoveTrackerLatest::GetStringTrackedDeviceProperty(
    vr::ETrackedDeviceProperty prop,
    char * pchValue,
    uint32_t unBufferSize,
    vr::ETrackedPropertyError * pError)
{
    std::ostringstream ssRetVal;

    switch (prop)
    {
    case vr::Prop_RenderModelName_String:
        // The {psmove} syntax lets us refer to rendermodels that are installed
        // in the driver's own resources/rendermodels directory.  The driver can
        // still refer to SteamVR models like "generic_hmd".
        ssRetVal << "{psmove}ps3eye_tracker";
        //ssRetVal << "generic_tracker";
        break;

    case vr::Prop_ModeLabel_String:
        ssRetVal << m_tracker_info.tracker_id;
        break;
    }

    std::string sRetVal = ssRetVal.str();
    if (sRetVal.empty())
    {
        return CPSMoveTrackedDeviceLatest::GetStringTrackedDeviceProperty(prop, pchValue, unBufferSize, pError);
    }
    else if (sRetVal.size() + 1 > unBufferSize)
    {
        *pError = vr::TrackedProp_BufferTooSmall;
        return static_cast<uint32_t>(sRetVal.size() + 1);  // caller needs to know how to size buffer
    }
    else
    {
        snprintf(pchValue, unBufferSize, sRetVal.c_str());
        *pError = vr::TrackedProp_Success;
        return static_cast<uint32_t>(sRetVal.size() + 1);
    }
}

bool CPSMoveTrackerLatest::HasTrackerId(int TrackerID)
{
    return TrackerID == m_nTrackerId;
}

//==================================================================================================
// Driver Factory
//==================================================================================================

HMD_DLL_EXPORT
void *HmdDriverFactory(const char *pInterfaceName, int *pReturnCode)
{
    if (0 == strcmp(vr::IServerTrackedDeviceProvider_Version, pInterfaceName))
    {
        return &g_ServerTrackedDeviceProvider;
    }
    if (0 == strcmp(vr::IClientTrackedDeviceProvider_Version, pInterfaceName))
    {
        return &g_ClientTrackedDeviceProvider;
    }

    if (pReturnCode)
        *pReturnCode = vr::VRInitError_Init_InterfaceNotFound;

    return NULL;
>>>>>>> 49d662df
}<|MERGE_RESOLUTION|>--- conflicted
+++ resolved
@@ -1,4734 +1,2556 @@
-<<<<<<< HEAD
-﻿//
-// driver_psmoveservice.cpp : Defines the client and server interfaces used by the SteamVR runtime.
-//
-
-//==================================================================================================
-// Includes
-//==================================================================================================
-#include "driver_psmoveservice.h"
-#include <sstream>
-
-#define _USE_MATH_DEFINES
-#include <math.h>
-
-#if defined( _WIN32 )
-#include <windows.h>
-#else
-#include <unistd.h>
-#endif
-
-//==================================================================================================
-// Macros
-//==================================================================================================
-
-#if defined(_WIN32)
-#define HMD_DLL_EXPORT extern "C" __declspec( dllexport )
-#define HMD_DLL_IMPORT extern "C" __declspec( dllimport )
-#elif defined(GNUC) || defined(COMPILER_GCC) || defined(__GNUC__)
-#define HMD_DLL_EXPORT extern "C" __attribute__((visibility("default")))
-#define HMD_DLL_IMPORT extern "C" 
-#else
-#error "Unsupported Platform."
-#endif
-
-#if _MSC_VER
-#define strcasecmp(a, b) stricmp(a,b)
-#pragma warning (disable: 4996) // 'This function or variable may be unsafe': snprintf
-#define snprintf _snprintf
-#endif
-
-#define LOG_TOUCHPAD_EMULATION 0
-#define LOG_REALIGN_TO_HMD 1
-
-//==================================================================================================
-// Constants
-//==================================================================================================
-static const float k_fScalePSMoveAPIToMeters = 0.01f;  // psmove driver in cm
-static const float k_fRadiansToDegrees = 180.f / 3.14159265f;
-
-static const char *k_PSButtonNames[CPSMoveControllerLatest::k_EPSButtonID_Count] = {
-    "ps",
-    "left",
-    "up",
-    "down",
-    "right",
-    "move",
-    "trackpad",
-    "trigger",
-    "triangle",
-    "square",
-    "circle",
-    "cross",
-    "select",
-    "share",
-    "start",
-    "options",
-    "l1",
-    "l2",
-    "l3",
-    "r1",
-    "r2",
-    "r3"
-};
-
-static const int k_max_vr_buttons = 37;
-static const char *k_VRButtonNames[k_max_vr_buttons] = {
-    "system",               // k_EButton_System
-    "application_menu",     // k_EButton_ApplicationMenu
-    "grip",                 // k_EButton_Grip
-    "dpad_left",            // k_EButton_DPad_Left
-    "dpad_up",              // k_EButton_DPad_Up
-    "dpad_right",           // k_EButton_DPad_Right
-    "dpad_down",            // k_EButton_DPad_Down
-    "a",                    // k_EButton_A
-    "button_8",              // (vr::EVRButtonId)8
-    "button_9",              // (vr::EVRButtonId)9
-    "button_10",              // (vr::EVRButtonId)10
-    "button_11",              // (vr::EVRButtonId)11
-    "button_12",              // (vr::EVRButtonId)12
-    "button_13",              // (vr::EVRButtonId)13
-    "button_14",              // (vr::EVRButtonId)14
-    "button_15",              // (vr::EVRButtonId)15
-    "button_16",              // (vr::EVRButtonId)16
-    "button_17",              // (vr::EVRButtonId)17
-    "button_18",              // (vr::EVRButtonId)18
-    "button_19",              // (vr::EVRButtonId)19
-    "button_20",              // (vr::EVRButtonId)20
-    "button_21",              // (vr::EVRButtonId)21
-    "button_22",              // (vr::EVRButtonId)22
-    "button_23",              // (vr::EVRButtonId)23
-    "button_24",              // (vr::EVRButtonId)24
-    "button_25",              // (vr::EVRButtonId)25
-    "button_26",              // (vr::EVRButtonId)26
-    "button_27",              // (vr::EVRButtonId)27
-    "button_28",              // (vr::EVRButtonId)28
-    "button_29",              // (vr::EVRButtonId)29
-    "button_30",              // (vr::EVRButtonId)30
-    "button_31",              // (vr::EVRButtonId)31
-    "touchpad",               // k_EButton_Axis0, k_EButton_SteamVR_Touchpad
-    "trigger",                // k_EButton_Axis1, k_EButton_SteamVR_Trigger
-    "axis_2",                 // k_EButton_Axis2
-    "axis_3",                 // k_EButton_Axis3
-    "axis_4",                 // k_EButton_Axis4
-};
-
-static const int k_max_vr_touchpad_directions = CPSMoveControllerLatest::k_EVRTouchpadDirection_Count;
-static const char *k_VRTouchpadDirectionNames[k_max_vr_touchpad_directions] = {
-	"none",
-	"touchpad_left",
-	"touchpad_up",
-	"touchpad_right",
-	"touchpad_down",
-};
-
-//==================================================================================================
-// Globals
-//==================================================================================================
-
-CServerDriver_PSMoveService g_ServerTrackedDeviceProvider;
-CClientDriver_PSMoveService g_ClientTrackedDeviceProvider;
-
-//==================================================================================================
-// Logging helpers
-//==================================================================================================
-
-static vr::IDriverLog * s_pLogFile = NULL;
-
-static bool InitDriverLog( vr::IDriverLog *pDriverLog )
-{
-    if ( s_pLogFile )
-        return false;
-    s_pLogFile = pDriverLog;
-    return s_pLogFile != NULL;
-}
-
-static void CleanupDriverLog()
-{
-    s_pLogFile = NULL;
-}
-
-static void DriverLogVarArgs( const char *pMsgFormat, va_list args )
-{
-    char buf[1024];
-#if defined( WIN32 )
-    vsprintf_s( buf, pMsgFormat, args );
-#else
-    vsnprintf( buf, sizeof( buf ), pMsgFormat, args );
-#endif
-
-    if ( s_pLogFile )
-        s_pLogFile->Log( buf );
-}
-
-/** Provides printf-style debug logging via the vr::IDriverLog interface provided by SteamVR
-* during initialization.  Client logging ends up in vrclient_appname.txt and server logging
-* ends up in vrserver.txt.
-*/
-static void DriverLog( const char *pMsgFormat, ... )
-{
-    va_list args;
-    va_start( args, pMsgFormat );
-
-    DriverLogVarArgs( pMsgFormat, args );
-
-    va_end( args );
-}
-
-
-static std::string PsMovePositionToString( const PSMovePosition& position )
-{
-	std::ostringstream stringBuilder;
-	stringBuilder << "(" << position.x << ", " << position.y << ", " << position.z << ")";
-	return stringBuilder.str();
-}
-
-
-static std::string PsMoveQuaternionToString(const PSMoveQuaternion& rotation)
-{
-	std::ostringstream stringBuilder;
-	stringBuilder << "(" << rotation.w << ", " << rotation.x << ", " << rotation.y << ", " << rotation.z << ")";
-	return stringBuilder.str();
-}
-
-
-static std::string PsMovePoseToString(const PSMovePose& pose)
-{
-	std::ostringstream stringBuilder;
-	stringBuilder << "[Pos: " << PsMovePositionToString(pose.Position) << ", Rot:" << PsMoveQuaternionToString(pose.Orientation) << "]";
-	return stringBuilder.str();
-}
-
-
-//==================================================================================================
-// Math Helpers
-//==================================================================================================
-// From: http://www.euclideanspace.com/maths/geometry/rotations/conversions/matrixToQuaternion/
-static PSMoveQuaternion openvrMatrixExtractPSMoveQuaternion(const vr::HmdMatrix34_t &openVRTransform)
-{
-	PSMoveQuaternion q;
-
-	const float(&a)[3][4] = openVRTransform.m;
-	const float trace = a[0][0] + a[1][1] + a[2][2];
-
-	if (trace > 0)
-	{
-		const float s = 0.5f / sqrtf(trace + 1.0f);
-
-		q.w = 0.25f / s;
-		q.x = (a[2][1] - a[1][2]) * s;
-		q.y = (a[0][2] - a[2][0]) * s;
-		q.z = (a[1][0] - a[0][1]) * s;
-	}
-	else
-	{
-		if (a[0][0] > a[1][1] && a[0][0] > a[2][2])
-		{
-			const float s = 2.0f * sqrtf(1.0f + a[0][0] - a[1][1] - a[2][2]);
-
-			q.w = (a[2][1] - a[1][2]) / s;
-			q.x = 0.25f * s;
-			q.y = (a[0][1] + a[1][0]) / s;
-			q.z = (a[0][2] + a[2][0]) / s;
-		}
-		else if (a[1][1] > a[2][2])
-		{
-			const float s = 2.0f * sqrtf(1.0f + a[1][1] - a[0][0] - a[2][2]);
-
-			q.w = (a[0][2] - a[2][0]) / s;
-			q.x = (a[0][1] + a[1][0]) / s;
-			q.y = 0.25f * s;
-			q.z = (a[1][2] + a[2][1]) / s;
-		}
-		else
-		{
-			const float s = 2.0f * sqrtf(1.0f + a[2][2] - a[0][0] - a[1][1]);
-
-			q.w = (a[1][0] - a[0][1]) / s;
-			q.x = (a[0][2] + a[2][0]) / s;
-			q.y = (a[1][2] + a[2][1]) / s;
-			q.z = 0.25f * s;
-		}
-	}
-
-	return q;
-}
-
-static PSMovePosition openvrMatrixExtractPSMovePosition(const vr::HmdMatrix34_t &openVRTransform)
-{
-	const float(&a)[3][4] = openVRTransform.m;
-
-	return PSMovePosition::create(a[0][3], a[1][3], a[2][3]);
-}
-
-static PSMovePose openvrMatrixExtractPSMovePose(const vr::HmdMatrix34_t &openVRTransform)
-{
-	PSMovePose pose;
-	pose.Orientation = openvrMatrixExtractPSMoveQuaternion(openVRTransform);
-	pose.Position = openvrMatrixExtractPSMovePosition(openVRTransform);
-
-	return pose;
-}
-
-//==================================================================================================
-// Server Provider
-//==================================================================================================
-
-CServerDriver_PSMoveService::CServerDriver_PSMoveService()
-    : m_bLaunchedPSMoveMonitor(false)
-{
-}
-
-CServerDriver_PSMoveService::~CServerDriver_PSMoveService()
-{
-    // 10/10/2015 benj:  vrserver is exiting without calling Cleanup() to balance Init()
-    // causing std::thread to call std::terminate
-    Cleanup();
-}
-
-vr::EVRInitError CServerDriver_PSMoveService::Init(
-    vr::IDriverLog * pDriverLog, 
-    vr::IServerDriverHost * pDriverHost, 
-    const char * pchUserDriverConfigDir, 
-    const char * pchDriverInstallDir )
-{
-    vr::EVRInitError initError = vr::VRInitError_None;
-
-    InitDriverLog( pDriverLog );
-    m_pDriverHost = pDriverHost;
-    m_strDriverInstallDir = pchDriverInstallDir;
-    
-    // By default, assume the psmove and openvr tracking spaces are the same
-    m_worldFromDriverPose.Clear();
-    
-    // Note that reconnection is a non-blocking async request.
-    // Returning true means we we're able to start trying to connect,
-    // not that we are successfully connected yet.
-    if (!ReconnectToPSMoveService())
-    {
-        initError= vr::VRInitError_Driver_Failed;
-    }
-
-    return initError;
-}
-
-bool CServerDriver_PSMoveService::ReconnectToPSMoveService()
-{
-    if (ClientPSMoveAPI::has_started())
-    {
-        ClientPSMoveAPI::shutdown();
-    }
-
-    return ClientPSMoveAPI::startup(
-        PSMOVESERVICE_DEFAULT_ADDRESS, 
-        PSMOVESERVICE_DEFAULT_PORT, 
-        _log_severity_level_warning);
-}
-
-void CServerDriver_PSMoveService::Cleanup()
-{
-    ClientPSMoveAPI::shutdown();
-}
-
-const char * const *CServerDriver_PSMoveService::GetInterfaceVersions()
-{
-    return vr::k_InterfaceVersions;
-}
-
-uint32_t CServerDriver_PSMoveService::GetTrackedDeviceCount()
-{
-    return static_cast<uint32_t>(m_vecTrackedDevices.size());
-}
-
-vr::ITrackedDeviceServerDriver * CServerDriver_PSMoveService::GetTrackedDeviceDriver( 
-    uint32_t unWhich)
-{
-    if (unWhich < m_vecTrackedDevices.size())
-    {
-        return m_vecTrackedDevices[unWhich];
-    }
-
-    return nullptr;
-}
-
-vr::ITrackedDeviceServerDriver * CServerDriver_PSMoveService::FindTrackedDeviceDriver(
-    const char * pchId)
-{
-    for (auto it = m_vecTrackedDevices.begin(); it != m_vecTrackedDevices.end(); ++it)
-    {
-        if ( 0 == strcmp( ( *it )->GetSerialNumber(), pchId ) )
-        {
-            return *it;
-        }
-    }
-
-    return nullptr;
-}
-
-void CServerDriver_PSMoveService::RunFrame()
-{
-    // Poll any events from the service
-    ClientPSMoveAPI::update();
-
-    // Poll events queued up by the call to ClientPSMoveAPI::update()
-    ClientPSMoveAPI::Message message;
-    while (ClientPSMoveAPI::poll_next_message(&message, sizeof(message)))
-    {
-        switch (message.payload_type)
-        {
-        case ClientPSMoveAPI::_messagePayloadType_Response:
-            HandleClientPSMoveResponse(&message.response_data);
-            break;
-        case ClientPSMoveAPI::_messagePayloadType_Event:
-            HandleClientPSMoveEvent(&message.event_data);
-            break;
-        }
-    }
-
-    // Update all active tracked devices
-    for (auto it = m_vecTrackedDevices.begin(); it != m_vecTrackedDevices.end(); ++it)
-    {
-        CPSMoveTrackedDeviceLatest *pTrackedDevice = *it;
-
-        switch (pTrackedDevice->GetTrackedDeviceClass())
-        {
-        case vr::TrackedDeviceClass_Controller:
-            {
-                CPSMoveControllerLatest *pController = static_cast<CPSMoveControllerLatest *>(pTrackedDevice);
-
-                pController->Update();
-            } break;
-        case vr::TrackedDeviceClass_TrackingReference:
-            {
-                CPSMoveTrackerLatest *pTracker = static_cast<CPSMoveTrackerLatest *>(pTrackedDevice);
-
-                pTracker->Update();
-            } break;
-        default:
-            assert(0 && "unreachable");
-        }
-    }
-}
-
-bool CServerDriver_PSMoveService::ShouldBlockStandbyMode()
-{
-    return false;
-}
-
-void CServerDriver_PSMoveService::EnterStandby()
-{
-}
-
-void CServerDriver_PSMoveService::LeaveStandby()
-{
-}
-
-// -- Event Handling -----
-void CServerDriver_PSMoveService::HandleClientPSMoveEvent(
-    const ClientPSMoveAPI::EventMessage *event)
-{
-    ClientPSMoveAPI::eEventType event_type = event->event_type;
-
-    switch (event_type)
-    {
-    // Client Events
-    case ClientPSMoveAPI::connectedToService:
-        HandleConnectedToPSMoveService();
-        break;
-    case ClientPSMoveAPI::failedToConnectToService:
-        HandleFailedToConnectToPSMoveService();
-        break;
-    case ClientPSMoveAPI::disconnectedFromService:
-        HandleDisconnectedFromPSMoveService();
-        break;
-
-    // Service Events
-    case ClientPSMoveAPI::opaqueServiceEvent: 
-        // We don't care about any opaque service events
-        break;
-    case ClientPSMoveAPI::controllerListUpdated:
-        HandleControllerListChanged();
-        break;
-    case ClientPSMoveAPI::trackerListUpdated:
-        HandleTrackerListChanged();
-        break;
-
-    //###HipsterSloth $TODO - Need a notification for when a tracker pose changes
-    }
-}
-
-void CServerDriver_PSMoveService::HandleConnectedToPSMoveService()
-{
-    // Ask the service for a list of connected controllers
-    // Response handled in HandleControllerListReponse()
-    ClientPSMoveAPI::get_controller_list();
-
-    // Ask the service for a list of connected trackers
-    // Response handled in HandleTrackerListReponse()
-    ClientPSMoveAPI::get_tracker_list();
-}
-
-void CServerDriver_PSMoveService::HandleFailedToConnectToPSMoveService()
-{
-    // Immediately attempt to reconnect to the service
-    ReconnectToPSMoveService();
-}
-
-void CServerDriver_PSMoveService::HandleDisconnectedFromPSMoveService()
-{
-    for (auto it = m_vecTrackedDevices.begin(); it != m_vecTrackedDevices.end(); ++it)
-    {
-        CPSMoveTrackedDeviceLatest *pDevice = *it;
-
-        pDevice->Deactivate();
-    }
-
-    // Immediately attempt to reconnect to the service
-    ReconnectToPSMoveService();
-}
-
-void CServerDriver_PSMoveService::HandleControllerListChanged()
-{
-    // Ask the service for a list of connected controllers
-    // Response handled in HandleControllerListReponse()
-    ClientPSMoveAPI::get_controller_list();
-}
-
-void CServerDriver_PSMoveService::HandleTrackerListChanged()
-{
-    // Ask the service for a list of connected trackers
-    // Response handled in HandleTrackerListReponse()
-    ClientPSMoveAPI::get_tracker_list();
-}
-
-// -- Response Handling -----
-void CServerDriver_PSMoveService::HandleClientPSMoveResponse(
-    const ClientPSMoveAPI::ResponseMessage *response)
-{
-    switch (response->payload_type)
-    {
-    case ClientPSMoveAPI::_responsePayloadType_Empty:
-        DriverLog("NotifyClientPSMoveResponse - request id %d returned result %s.\n",
-            response->request_id, 
-            (response->result_code == ClientPSMoveAPI::_clientPSMoveResultCode_ok) ? "ok" : "error");
-        break;
-    case ClientPSMoveAPI::_responsePayloadType_ControllerList:
-        DriverLog("NotifyClientPSMoveResponse - Controller Count = %d (request id %d).\n", 
-            response->payload.controller_list.count, response->request_id);
-        HandleControllerListReponse(&response->payload.controller_list);
-        break;
-    case ClientPSMoveAPI::_responsePayloadType_TrackerList:
-        DriverLog("NotifyClientPSMoveResponse - Tracker Count = %d (request id %d).\n",
-            response->payload.tracker_list.count, response->request_id);
-        HandleTrackerListReponse(&response->payload.tracker_list);
-        break;
-    default:
-        DriverLog("NotifyClientPSMoveResponse - Unhandled response (request id %d).\n", response->request_id);
-    }
-}
-
-void CServerDriver_PSMoveService::HandleControllerListReponse(
-    const ClientPSMoveAPI::ResponsePayload_ControllerList *controller_list)
-{
-    for (int list_index = 0; list_index < controller_list->count; ++list_index)
-    {
-        int controller_id = controller_list->controller_id[list_index];
-        ClientControllerView::eControllerType controller_type = controller_list->controller_type[list_index];
-
-        switch (controller_type)
-        {
-        case ClientControllerView::PSMove:
-            AllocateUniquePSMoveController(controller_id);
-            break;
-        case ClientControllerView::PSNavi:
-            AllocateUniquePSNaviController(controller_id);
-            break;
-        case ClientControllerView::PSDualShock4:
-            AllocateUniqueDualShock4Controller(controller_id);
-            break;
-        default:
-            break;
-        }
-    }
-}
-
-void CServerDriver_PSMoveService::HandleTrackerListReponse(
-    const ClientPSMoveAPI::ResponsePayload_TrackerList *tracker_list)
-{
-    for (int list_index = 0; list_index < tracker_list->count; ++list_index)
-    {
-        const ClientTrackerInfo &trackerInfo = tracker_list->trackers[list_index];
-
-        AllocateUniquePSMoveTracker(trackerInfo);
-    }
-}
-
-void CServerDriver_PSMoveService::SetHMDTrackingSpace(
-    const PSMovePose &origin_pose)
-{
-	#if LOG_REALIGN_TO_HMD != 0
-		DriverLog("Begin CServerDriver_PSMoveService::SetHMDTrackingSpace()\n");
-	#endif
-
-    m_worldFromDriverPose = origin_pose;
-
-    // Tell all the devices that the relationship between the psmove and the OpenVR
-    // tracking spaces changed
-    for (auto it = m_vecTrackedDevices.begin(); it != m_vecTrackedDevices.end(); ++it)
-    {
-        CPSMoveTrackedDeviceLatest *pDevice = *it;
-
-        pDevice->RefreshWorldFromDriverPose();
-    }
-}
-
-static void GenerateControllerSerialNumber( char *p, int psize, int controller )
-{
-    snprintf(p, psize, "psmove_controller%d", controller);
-}
-
-void CServerDriver_PSMoveService::AllocateUniquePSMoveController(int ControllerID)
-{
-    char buf[256];
-    GenerateControllerSerialNumber(buf, sizeof(buf), ControllerID);
-
-    if ( !FindTrackedDeviceDriver(buf) )
-    {
-        DriverLog( "added new psmove controller %s\n", buf );
-        m_vecTrackedDevices.push_back( new CPSMoveControllerLatest( m_pDriverHost, ControllerID ) );
-
-        if (m_pDriverHost)
-        {
-            m_pDriverHost->TrackedDeviceAdded(m_vecTrackedDevices.back()->GetSerialNumber());
-        }
-    }
-}
-
-void CServerDriver_PSMoveService::AllocateUniquePSNaviController(int ControllerID)
-{
-    char buf[256];
-    GenerateControllerSerialNumber(buf, sizeof(buf), ControllerID);
-
-    if (!FindTrackedDeviceDriver(buf))
-    {
-        DriverLog("added new ps navi controller %s\n", buf);
-        m_vecTrackedDevices.push_back(new CPSMoveControllerLatest(m_pDriverHost, ControllerID));
-
-        if (m_pDriverHost)
-        {
-            m_pDriverHost->TrackedDeviceAdded(m_vecTrackedDevices.back()->GetSerialNumber());
-        }
-    }
-}
-
-void CServerDriver_PSMoveService::AllocateUniqueDualShock4Controller(int ControllerID)
-{
-    char buf[256];
-    GenerateControllerSerialNumber(buf, sizeof(buf), ControllerID);
-
-    if (!FindTrackedDeviceDriver(buf))
-    {
-        DriverLog("added new ps dualshock4 controller %s\n", buf);
-        m_vecTrackedDevices.push_back(new CPSMoveControllerLatest(m_pDriverHost, ControllerID));
-
-        if (m_pDriverHost)
-        {
-            m_pDriverHost->TrackedDeviceAdded(m_vecTrackedDevices.back()->GetSerialNumber());
-        }
-    }
-}
-
-static void GenerateTrackerSerialNumber(char *p, int psize, int tracker)
-{
-    snprintf(p, psize, "psmove_tracker%d", tracker);
-}
-
-void CServerDriver_PSMoveService::AllocateUniquePSMoveTracker(const ClientTrackerInfo &trackerInfo)
-{
-    char buf[256];
-    GenerateTrackerSerialNumber(buf, sizeof(buf), trackerInfo.tracker_id);
-
-    if (!FindTrackedDeviceDriver(buf))
-    {
-        DriverLog("added new device %s\n", buf);
-        m_vecTrackedDevices.push_back(new CPSMoveTrackerLatest(m_pDriverHost, trackerInfo));
-
-        if (m_pDriverHost)
-        {
-            m_pDriverHost->TrackedDeviceAdded(m_vecTrackedDevices.back()->GetSerialNumber());
-        }
-    }
-}
-
-
-// The monitor_psmove is a companion program which can display overlay prompts for us
-// and tell us the pose of the HMD at the moment we want to calibrate.
-void CServerDriver_PSMoveService::LaunchPSMoveMonitor( const char * pchDriverInstallDir )
-{
-	#if LOG_REALIGN_TO_HMD != 0
-		DriverLog("Entered CServerDriver_PSMoveService::LaunchPSMoveMonitor(%s)\n", pchDriverInstallDir );
-	#endif
-
-    if ( m_bLaunchedPSMoveMonitor )
-	{
-        return;
-	}
-
-    m_bLaunchedPSMoveMonitor = true;
-
-    std::ostringstream path_and_executable_string_builder;
-
-    path_and_executable_string_builder << "\"" << pchDriverInstallDir << "\\bin\\";
-#if defined( _WIN64 )
-    path_and_executable_string_builder << "win64";
-#elif defined( _WIN32 )
-    path_and_executable_string_builder << "win32";
-#elif defined(__APPLE__) 
-    path_and_executable_string_builder << "osx";
-#else 
-    #error Do not know how to launch psmove_monitor
-#endif
-
-
-#if defined( _WIN32 ) || defined( _WIN64 )
-	const std::string monitor_path = path_and_executable_string_builder.str() + "\\\"";
-
-	path_and_executable_string_builder << "\\monitor_psmove.exe\"";
-	const std::string monitor_path_and_exe = path_and_executable_string_builder.str();
-
-	std::ostringstream args_string_builder;
-	args_string_builder << "\"" << pchDriverInstallDir << "\\resources\"";
-	const std::string monitor_args = args_string_builder.str();
-
-	#if LOG_REALIGN_TO_HMD != 0
-		DriverLog("CServerDriver_PSMoveService::LaunchPSMoveMonitor() monitor_psmove windows full path: %s\n", monitor_path_and_exe.c_str());
-		DriverLog("CServerDriver_PSMoveService::LaunchPSMoveMonitor() monitor_psmove windows args: %s\n", monitor_args.c_str());
-		DriverLog("CServerDriver_PSMoveService::LaunchPSMoveMonitor() monitor_psmove windows current directory: %s\n", monitor_path.c_str());
-	#endif
-
-	HINSTANCE shellExecuteResult
-		= ShellExecuteA(NULL, "open", monitor_path_and_exe.c_str(), monitor_args.c_str(), monitor_path.c_str(), SW_HIDE);
-
-	DriverLog("CServerDriver_PSMoveService::LaunchPSMoveMonitor() Start monitor_psmove ShellExecuteA() result: %d.\n", shellExecuteResult);
-
-#elif defined(__APPLE__) 
-    pid_t processId;
-    if ((processId = fork()) == 0)
-    {
-		path_and_executable_string_builder << "\\monitor_psmove";
-
-		const std::string monitor_exe_path = path_and_executable_string_builder.str();        
-        char * const argv[] = { monitor_exe_path.c_str(), pchDriverInstallDir, NULL };
-        
-        if (execv(app, argv) < 0)
-        {
-            DriverLog( "Failed to exec child process\n");
-        }
-    }
-    else if (processId < 0)
-    {
-        DriverLog( "Failed to fork child process\n");
-        perror("fork error");
-    }
-#else 
-#error Do not know how to launch psmove config tool
-#endif
-}
-
-/** Launch monitor_psmove if needed (requested by devices as they activate) */
-void CServerDriver_PSMoveService::LaunchPSMoveMonitor()
-{
-	#if LOG_REALIGN_TO_HMD != 0
-		DriverLog("Entered CServerDriver_PSMoveService::LaunchPSMoveMonitor()\n");
-	#endif
-
-    LaunchPSMoveMonitor( m_strDriverInstallDir.c_str() );
-}
-
-//==================================================================================================
-// Client Provider
-//==================================================================================================
-
-CClientDriver_PSMoveService::CClientDriver_PSMoveService()
-{
-}
-
-CClientDriver_PSMoveService::~CClientDriver_PSMoveService()
-{
-}
-
-vr::EVRInitError CClientDriver_PSMoveService::Init( 
-    vr::EClientDriverMode driverMode,
-    vr::IDriverLog * pDriverLog, 
-    vr::IClientDriverHost * pDriverHost, 
-    const char * pchUserDriverConfigDir, 
-    const char * pchDriverInstallDir )
-{
-    vr::EVRInitError result= vr::VRInitError_Driver_Failed;
-
-    switch(driverMode)
-    {
-    case vr::ClientDriverMode_Normal:
-        InitDriverLog( pDriverLog );
-        m_pDriverHost = pDriverHost;
-        result= vr::VRInitError_None;
-        break;
-    case vr::ClientDriverMode_Watchdog: // client should return VRInitError_Init_LowPowerWatchdogNotSupported if it can't support this mode
-        result= vr::VRInitError_Init_LowPowerWatchdogNotSupported;
-        break;
-    }
-
-    return result;
-}
-
-void CClientDriver_PSMoveService::Cleanup()
-{
-}
-
-bool CClientDriver_PSMoveService::BIsHmdPresent( const char * pchUserConfigDir )
-{
-    return false;
-}
-
-vr::EVRInitError CClientDriver_PSMoveService::SetDisplayId( const char * pchDisplayId )
-{
-    return vr::VRInitError_None;
-    //return vr::VRInitError_Driver_HmdUnknown;
-}
-
-vr::HiddenAreaMesh_t CClientDriver_PSMoveService::GetHiddenAreaMesh( vr::EVREye eEye )
-{
-    vr::HiddenAreaMesh_t hiddenAreaMesh= vr::HiddenAreaMesh_t();
-
-    return hiddenAreaMesh;
-}
-
-uint32_t CClientDriver_PSMoveService::GetMCImage( uint32_t * pImgWidth, uint32_t * pImgHeight, uint32_t * pChannels, void * pDataBuffer, uint32_t unBufferLen )
-{
-    uint32_t image= uint32_t();
-
-    return image;
-}
-
-//==================================================================================================
-// Tracked Device Driver
-//==================================================================================================
-
-CPSMoveTrackedDeviceLatest::CPSMoveTrackedDeviceLatest(vr::IServerDriverHost * pDriverHost)
-    : m_pDriverHost(pDriverHost)
-    , m_properties_dirty(false)
-    , m_unSteamVRTrackedDeviceId(vr::k_unTrackedDeviceIndexInvalid)
-{
-    memset(&m_Pose, 0, sizeof(m_Pose));
-    m_Pose.result = vr::TrackingResult_Uninitialized;
-
-    // By default, assume that the tracked devices are in the tracking space as OpenVR
-    m_Pose.qWorldFromDriverRotation.w = 1.f;
-    m_Pose.qWorldFromDriverRotation.x = 0.f;
-    m_Pose.qWorldFromDriverRotation.y = 0.f;
-    m_Pose.qWorldFromDriverRotation.z = 0.f;
-    m_Pose.vecWorldFromDriverTranslation[0] = 0.f;
-    m_Pose.vecWorldFromDriverTranslation[1] = 0.f;
-    m_Pose.vecWorldFromDriverTranslation[2] = 0.f;
-
-    m_firmware_revision = 0x0001;
-    m_hardware_revision = 0x0001;
-
-	m_lastHMDPoseInMeters.Clear();
-	m_lastHMDPoseTime= std::chrono::time_point<std::chrono::high_resolution_clock>();
-	m_bIsLastHMDPoseValid= false;
-	m_hmdResultCallback = nullptr;
-	m_hmdResultUserData = nullptr;
-}
-
-CPSMoveTrackedDeviceLatest::~CPSMoveTrackedDeviceLatest()
-{
-
-}
-
-// Shared Implementation of vr::ITrackedDeviceServerDriver
-vr::EVRInitError CPSMoveTrackedDeviceLatest::Activate(uint32_t unObjectId)
-{
-    DriverLog("CPSMoveTrackedDeviceLatest::Activate: %s is object id %d\n", GetSerialNumber(), unObjectId);
-    m_unSteamVRTrackedDeviceId = unObjectId;
-
-    return vr::VRInitError_None;
-}
-
-void CPSMoveTrackedDeviceLatest::Deactivate() 
-{
-    DriverLog("CPSMoveTrackedDeviceLatest::Deactivate: %s was object id %d\n", GetSerialNumber(), m_unSteamVRTrackedDeviceId);
-    m_unSteamVRTrackedDeviceId = vr::k_unTrackedDeviceIndexInvalid;
-}
-
-void CPSMoveTrackedDeviceLatest::PowerOff()
-{
-    //###HipsterSloth $TODO - No good way to do this at the moment
-}
-
-void *CPSMoveTrackedDeviceLatest::GetComponent(const char *pchComponentNameAndVersion)
-{
-    return NULL;
-}
-
-void CPSMoveTrackedDeviceLatest::DebugRequest(
-    const char * pchRequest,
-    char * pchResponseBuffer,
-    uint32_t unResponseBufferSize)
-{
-	std::istringstream ss( pchRequest );
-	std::string strCmd;
-
-	ss >> strCmd;
-	if (strCmd == "psmove:hmd_pose")
-	{
-		#if LOG_REALIGN_TO_HMD != 0
-			DriverLog( "CPSMoveTrackedDeviceLatest::DebugRequest(): %s\n", strCmd.c_str() );
-		#endif
-
-		// monitor_psmove is calling us back with HMD tracking information
-		vr::HmdMatrix34_t hmdTransform;
-
-
-		#if LOG_REALIGN_TO_HMD != 0
-			std::ostringstream matrixStringBuilder;
-			matrixStringBuilder << "hmdTransform.m:\n\t";
-		#endif
-
-		for (int i = 0; i < 3; ++i)
-		{
-			for (int j = 0; j < 4; ++j)
-			{
-				ss >> hmdTransform.m[i][j];
-				#if LOG_REALIGN_TO_HMD != 0
-					matrixStringBuilder << "[" << hmdTransform.m[i][j] << "] ";
-				#endif
-			}
-			#if LOG_REALIGN_TO_HMD != 0
-				matrixStringBuilder << "\n\t";
-			#endif
-		}
-
-		m_lastHMDPoseInMeters = openvrMatrixExtractPSMovePose(hmdTransform);
-
-		#if LOG_REALIGN_TO_HMD != 0
-			matrixStringBuilder << "\n";
-			DriverLog(matrixStringBuilder.str().c_str());
-
-			DriverLog("Extracted pose: %s \n", PsMovePoseToString(m_lastHMDPoseInMeters).c_str() );
-		#endif
-
-		m_lastHMDPoseTime = std::chrono::high_resolution_clock::now();
-
-		if (m_hmdResultCallback != nullptr)
-		{
-			m_hmdResultCallback(m_lastHMDPoseInMeters, m_hmdResultUserData);
-			m_hmdResultCallback = nullptr;
-			m_hmdResultUserData = nullptr;
-		}
-	}
-}
-
-void CPSMoveTrackedDeviceLatest::RequestLatestHMDPose(
-	float maxPoseAgeMilliseconds,
-	CPSMoveTrackedDeviceLatest::t_hmd_request_callback callback,
-	void *userdata)
-{
-	#if LOG_REALIGN_TO_HMD != 0
-		DriverLog("Begin CPSMoveTrackedDeviceLatest::RequestLatestHMDPose()\n");
-	#endif
-
-	assert(m_hmdResultCallback == nullptr || m_hmdResultCallback == callback);
-
-	if (m_hmdResultCallback == nullptr)
-	{
-		bool bUsedCachedHMDPose;
-
-		if (m_bIsLastHMDPoseValid)
-		{
-			std::chrono::duration<float, std::milli> hmdPoseAge =
-				std::chrono::high_resolution_clock::now() - m_lastHMDPoseTime;
-
-			bUsedCachedHMDPose = hmdPoseAge.count() < maxPoseAgeMilliseconds;
-		}
-		else
-		{
-			bUsedCachedHMDPose = false;
-		}
-
-		if (bUsedCachedHMDPose)
-		{
-			// Give the callback the cached pose immediately
-			if (callback != nullptr)
-			{
-				callback(m_lastHMDPoseInMeters, userdata);
-			}
-		}
-		else
-		{
-			static vr::VREvent_Data_t nodata = { 0 };
-
-			// Register the callback
-			m_hmdResultCallback = callback;
-			m_hmdResultUserData = userdata;
-
-			// Ask monitor_psmove to tell us the latest HMD pose
-			m_pDriverHost->VendorSpecificEvent(
-				m_unSteamVRTrackedDeviceId,
-				(vr::EVREventType) (vr::VREvent_VendorSpecific_Reserved_Start + 0),
-				nodata,
-				0);
-		}
-	}
-}
-
-vr::DriverPose_t CPSMoveTrackedDeviceLatest::GetPose()
-{
-    // This is only called at startup to synchronize with the driver.
-    // Future updates are driven by our thread calling TrackedDevicePoseUpdated()
-    return m_Pose;
-}
-
-bool CPSMoveTrackedDeviceLatest::GetBoolTrackedDeviceProperty(
-    vr::ETrackedDeviceProperty prop, 
-    vr::ETrackedPropertyError * pError)
-{
-    bool bBoolResult = false;
-
-    switch (prop)
-    {
-    // Not sure about this property yet
-    //case vr::Prop_CanUnifyCoordinateSystemWithHmd_Bool:
-    //    bBoolResult = true;
-    //    *pError = vr::TrackedProp_Success;
-    //    break;
-    case vr::Prop_Firmware_UpdateAvailable_Bool:
-    case vr::Prop_Firmware_ManualUpdate_Bool:
-    case vr::Prop_ContainsProximitySensor_Bool:
-    case vr::Prop_HasCamera_Bool:
-    case vr::Prop_Firmware_ForceUpdateRequired_Bool:
-    case vr::Prop_DeviceCanPowerOff_Bool:
-        bBoolResult = false;
-        *pError = vr::TrackedProp_Success;
-        break;
-    default:
-        *pError = vr::TrackedProp_ValueNotProvidedByDevice;
-    }
-
-    return bBoolResult;
-}
-
-float CPSMoveTrackedDeviceLatest::GetFloatTrackedDeviceProperty(
-    vr::ETrackedDeviceProperty prop, 
-    vr::ETrackedPropertyError * pError)
-{
-    *pError = vr::TrackedProp_ValueNotProvidedByDevice;
-    return 0.0f;
-}
-
-int32_t CPSMoveTrackedDeviceLatest::GetInt32TrackedDeviceProperty(
-    vr::ETrackedDeviceProperty prop,
-    vr::ETrackedPropertyError * pError)
-{
-    *pError = vr::TrackedProp_ValueNotProvidedByDevice;
-    return 0;
-}
-
-uint64_t CPSMoveTrackedDeviceLatest::GetUint64TrackedDeviceProperty(
-    vr::ETrackedDeviceProperty prop,
-    vr::ETrackedPropertyError * pError)
-{
-    uint64_t ulRetVal = 0;
-
-    switch (prop)
-    {
-    case vr::Prop_HardwareRevision_Uint64:
-        ulRetVal = m_hardware_revision;
-        *pError = vr::TrackedProp_Success;
-        break;
-
-    case vr::Prop_FirmwareVersion_Uint64:
-        ulRetVal = m_firmware_revision;
-        *pError = vr::TrackedProp_Success;
-        break;
-    default:
-        *pError = vr::TrackedProp_ValueNotProvidedByDevice;
-    }
-
-    return ulRetVal;
-}
-
-vr::HmdMatrix34_t CPSMoveTrackedDeviceLatest::GetMatrix34TrackedDeviceProperty(
-    vr::ETrackedDeviceProperty prop,
-    vr::ETrackedPropertyError *pError)
-{
-    *pError = vr::TrackedProp_ValueNotProvidedByDevice;
-    return vr::HmdMatrix34_t();
-}
-
-uint32_t CPSMoveTrackedDeviceLatest::GetStringTrackedDeviceProperty(
-    vr::ETrackedDeviceProperty prop, 
-    char * pchValue,
-    uint32_t unBufferSize,
-    vr::ETrackedPropertyError * pError)
-{
-    std::ostringstream ssRetVal;
-
-    switch (prop)
-    {
-    case vr::Prop_SerialNumber_String:
-        ssRetVal << m_strSerialNumber;
-        break;
-
-    case vr::Prop_ManufacturerName_String:
-        ssRetVal << "Sony";
-        break;
-
-    case vr::Prop_ModelNumber_String:
-        ssRetVal << "PSMove";
-        break;
-
-    case vr::Prop_TrackingFirmwareVersion_String:
-        ssRetVal << "cd.firmware_revision=" << m_firmware_revision;
-        break;
-
-    case vr::Prop_HardwareRevision_String:
-        ssRetVal << "cd.hardware_revision=" << m_hardware_revision;
-        break;
-    }
-
-    std::string sRetVal = ssRetVal.str();
-    if (sRetVal.empty())
-    {
-        *pError = vr::TrackedProp_ValueNotProvidedByDevice;
-        return 0;
-    }
-    else if (sRetVal.size() + 1 > unBufferSize)
-    {
-        *pError = vr::TrackedProp_BufferTooSmall;
-        return static_cast<uint32_t>(sRetVal.size() + 1);  // caller needs to know how to size buffer
-    }
-    else
-    {
-        snprintf(pchValue, unBufferSize, sRetVal.c_str());
-        *pError = vr::TrackedProp_Success;
-        return static_cast<uint32_t>(sRetVal.size() + 1);
-    }
-}
-
-// CPSMoveTrackedDeviceLatest Interface
-vr::ETrackedDeviceClass CPSMoveTrackedDeviceLatest::GetTrackedDeviceClass() const
-{
-    return vr::TrackedDeviceClass_Invalid;
-}
-
-bool CPSMoveTrackedDeviceLatest::IsActivated() const
-{
-    return m_unSteamVRTrackedDeviceId != vr::k_unTrackedDeviceIndexInvalid;
-}
-
-void CPSMoveTrackedDeviceLatest::Update()
-{
-    if (IsActivated() && m_properties_dirty)
-    {
-        m_pDriverHost->TrackedDevicePropertiesChanged(m_unSteamVRTrackedDeviceId);
-        m_properties_dirty= false;
-    }
-}
-
-void CPSMoveTrackedDeviceLatest::RefreshWorldFromDriverPose()
-{
-	#if LOG_REALIGN_TO_HMD != 0
-		DriverLog( "Begin CServerDriver_PSMoveService::RefreshWorldFromDriverPose() for device %s\n", GetSerialNumber() );
-	#endif
-
-    const PSMovePose worldFromDriverPose = g_ServerTrackedDeviceProvider.GetWorldFromDriverPose();
-
-	#if LOG_REALIGN_TO_HMD != 0
-		DriverLog("worldFromDriverPose: %s \n", PsMovePoseToString(worldFromDriverPose).c_str());
-	#endif
-	
-
-    // Transform used to convert from PSMove Tracking space to OpenVR Tracking Space
-    m_Pose.qWorldFromDriverRotation.w = worldFromDriverPose.Orientation.w;
-    m_Pose.qWorldFromDriverRotation.x = worldFromDriverPose.Orientation.x;
-    m_Pose.qWorldFromDriverRotation.y = worldFromDriverPose.Orientation.y;
-    m_Pose.qWorldFromDriverRotation.z = worldFromDriverPose.Orientation.z;
-    m_Pose.vecWorldFromDriverTranslation[0] = worldFromDriverPose.Position.x;
-    m_Pose.vecWorldFromDriverTranslation[1] = worldFromDriverPose.Position.y;
-    m_Pose.vecWorldFromDriverTranslation[2] = worldFromDriverPose.Position.z;
-}
-
-const char *CPSMoveTrackedDeviceLatest::GetSerialNumber() const
-{
-    return m_strSerialNumber.c_str();
-}
-
-//==================================================================================================
-// Controller Driver
-//==================================================================================================
-
-CPSMoveControllerLatest::CPSMoveControllerLatest( vr::IServerDriverHost * pDriverHost, int controllerId )
-    : CPSMoveTrackedDeviceLatest(pDriverHost)
-    , m_nControllerId(controllerId)
-    , m_controller_view(nullptr)
-    , m_nPoseSequenceNumber(0)
-    , m_bIsBatteryCharging(false)
-    , m_fBatteryChargeFraction(1.f)
-	, m_bRumbleSuppressed(false)
-    , m_pendingHapticPulseDuration(0)
-    , m_lastTimeRumbleSent()
-    , m_lastTimeRumbleSentValid(false)
-{
-    char buf[256];
-    GenerateControllerSerialNumber(buf, sizeof(buf), controllerId);
-    m_strSerialNumber = buf;
-
-    // Tell psmoveapi that we are listening to this controller id
-    m_controller_view = ClientPSMoveAPI::allocate_controller_view(controllerId);
-
-    memset(&m_ControllerState, 0, sizeof(vr::VRControllerState_t));
-	m_trackingStatus = vr::TrackingResult_Uninitialized;
-
-    // Load config from steamvr.vrsettings
-    vr::IVRSettings *pSettings= m_pDriverHost->GetSettings(vr::IVRSettings_Version);
-
-    // Map every button to the system button initially
-    memset(psButtonIDToVRButtonID, vr::k_EButton_System, k_EPSButtonID_Count*sizeof(vr::EVRButtonId));
-
-	// Map every button to not be associated with any touchpad direction, initially
-	memset(psButtonIDToVrTouchpadDirection, k_EVRTouchpadDirection_None, k_EPSButtonID_Count*sizeof(vr::EVRButtonId));
-
-    // Load the button remapping from the settings for all possible controller buttons   
-    LoadButtonMapping(pSettings, ePSButtonID::k_EPSButtonID_PS, vr::k_EButton_System, k_EVRTouchpadDirection_None);
-    LoadButtonMapping(pSettings, ePSButtonID::k_EPSButtonID_Left, vr::k_EButton_DPad_Left, k_EVRTouchpadDirection_None);
-    LoadButtonMapping(pSettings, ePSButtonID::k_EPSButtonID_Up, vr::k_EButton_DPad_Up, k_EVRTouchpadDirection_None);
-    LoadButtonMapping(pSettings, ePSButtonID::k_EPSButtonID_Right, vr::k_EButton_DPad_Right, k_EVRTouchpadDirection_None);
-    LoadButtonMapping(pSettings, ePSButtonID::k_EPSButtonID_Down, vr::k_EButton_DPad_Down, k_EVRTouchpadDirection_None);
-    LoadButtonMapping(pSettings, ePSButtonID::k_EPSButtonID_Move, vr::k_EButton_SteamVR_Touchpad, k_EVRTouchpadDirection_None);
-    LoadButtonMapping(pSettings, ePSButtonID::k_EPSButtonID_Trackpad, vr::k_EButton_SteamVR_Touchpad, k_EVRTouchpadDirection_None);
-    LoadButtonMapping(pSettings, ePSButtonID::k_EPSButtonID_Trigger, vr::k_EButton_SteamVR_Trigger, k_EVRTouchpadDirection_None);
-    LoadButtonMapping(pSettings, ePSButtonID::k_EPSButtonID_Triangle, (vr::EVRButtonId)8, k_EVRTouchpadDirection_None);
-    LoadButtonMapping(pSettings, ePSButtonID::k_EPSButtonID_Square, (vr::EVRButtonId)9, k_EVRTouchpadDirection_None);
-    LoadButtonMapping(pSettings, ePSButtonID::k_EPSButtonID_Circle, (vr::EVRButtonId)10, k_EVRTouchpadDirection_None);
-    LoadButtonMapping(pSettings, ePSButtonID::k_EPSButtonID_Cross, (vr::EVRButtonId)11, k_EVRTouchpadDirection_None);
-    LoadButtonMapping(pSettings, ePSButtonID::k_EPSButtonID_Select, vr::k_EButton_Grip, k_EVRTouchpadDirection_None);
-    LoadButtonMapping(pSettings, ePSButtonID::k_EPSButtonID_Share, vr::k_EButton_ApplicationMenu, k_EVRTouchpadDirection_None);
-    LoadButtonMapping(pSettings, ePSButtonID::k_EPSButtonID_Start, vr::k_EButton_ApplicationMenu, k_EVRTouchpadDirection_None);
-    LoadButtonMapping(pSettings, ePSButtonID::k_EPSButtonID_Options, vr::k_EButton_ApplicationMenu, k_EVRTouchpadDirection_None);
-    LoadButtonMapping(pSettings, ePSButtonID::k_EPSButtonID_L1, vr::k_EButton_SteamVR_Trigger, k_EVRTouchpadDirection_None);
-    LoadButtonMapping(pSettings, ePSButtonID::k_EPSButtonID_L2, vr::k_EButton_SteamVR_Trigger, k_EVRTouchpadDirection_None);
-    LoadButtonMapping(pSettings, ePSButtonID::k_EPSButtonID_L3, vr::k_EButton_Grip, k_EVRTouchpadDirection_None);
-    LoadButtonMapping(pSettings, ePSButtonID::k_EPSButtonID_R1, vr::k_EButton_SteamVR_Trigger, k_EVRTouchpadDirection_None);
-    LoadButtonMapping(pSettings, ePSButtonID::k_EPSButtonID_R2, vr::k_EButton_SteamVR_Trigger, k_EVRTouchpadDirection_None);
-    LoadButtonMapping(pSettings, ePSButtonID::k_EPSButtonID_R3, vr::k_EButton_Grip, k_EVRTouchpadDirection_None);
-
-	// Load the rumble settings
-	m_bRumbleSuppressed= pSettings->GetBool("psmove", "rumble_suppressed", m_bRumbleSuppressed);
-
-	// Grab the settings associated with mapping spatial movement to touchpad axes.
-	if (pSettings != nullptr)
-	{
-		vr::EVRSettingsError fetchError;
-		m_bUseSpatialOffsetAfterTouchpadPressAsTouchpadAxis
-			= pSettings->GetBool("psmove", "use_spatial_offset_after_touchpad_press_as_touchpad_axis", true, &fetchError);
-
-		m_fMetersPerTouchpadAxisUnits
-			= pSettings->GetFloat("psmove", "meters_per_touchpad_units", 0.075f, &fetchError);
-
-		#if LOG_TOUCHPAD_EMULATION != 0
-			DriverLog("use_spatial_offset_after_touchpad_press_as_touchpad_axis: %d\n", m_bUseSpatialOffsetAfterTouchpadPressAsTouchpadAxis);
-			DriverLog("meters_per_touchpad_units: %f\n", m_fMetersPerTouchpadAxisUnits);
-		#endif
-
-
-		m_fControllerMetersInFrontOfHmdAtCallibration
-			= pSettings->GetFloat("psmove", "m_fControllerMetersInFrontOfHmdAtCallibration", 0.06f, &fetchError);
-
-		#if LOG_REALIGN_TO_HMD != 0
-			DriverLog("m_fControllerMetersInFrontOfHmdAtCallibration: %d\n", m_fControllerMetersInFrontOfHmdAtCallibration);
-		#endif
-	}
-
-}
-
-CPSMoveControllerLatest::~CPSMoveControllerLatest()
-{
-    ClientPSMoveAPI::free_controller_view(m_controller_view);
-}
-
-void CPSMoveControllerLatest::LoadButtonMapping(
-    vr::IVRSettings *pSettings,
-    const CPSMoveControllerLatest::ePSButtonID psButtonID,
-    const vr::EVRButtonId defaultVRButtonID,
-	const eVRTouchpadDirection defaultTouchpadDirection)
-{
-
-    vr::EVRButtonId vrButtonID = defaultVRButtonID;
-	eVRTouchpadDirection vrTouchpadDirection = defaultTouchpadDirection;
-
-    if (pSettings != nullptr)
-    {
-        const char *szPSButtonName = k_PSButtonNames[psButtonID];
-        char remapButtonToButtonString[32];
-        vr::EVRSettingsError fetchError;
-        pSettings->GetString("psmove", szPSButtonName, remapButtonToButtonString, 32, "", &fetchError);
-
-        if (fetchError == vr::VRSettingsError_None)
-        {
-            for (int vr_button_index = 0; vr_button_index < k_max_vr_buttons; ++vr_button_index)
-            {
-                if (strcasecmp(remapButtonToButtonString, k_VRButtonNames[vr_button_index]) == 0)
-                {
-                    vrButtonID = static_cast<vr::EVRButtonId>(vr_button_index);
-                    break;
-                }
-            }
-        }
-
-		char remapButtonToTouchpadDirectionString[32];
-		pSettings->GetString("psmove_touchpad_directions", szPSButtonName, remapButtonToTouchpadDirectionString, 32, "", &fetchError);
-
-		if (fetchError == vr::VRSettingsError_None)
-		{
-			for (int vr_touchpad_direction_index = 0; vr_touchpad_direction_index < k_max_vr_touchpad_directions; ++vr_touchpad_direction_index)
-			{
-				if (strcasecmp(remapButtonToTouchpadDirectionString, k_VRTouchpadDirectionNames[vr_touchpad_direction_index]) == 0)
-				{
-					vrTouchpadDirection = static_cast<eVRTouchpadDirection>(vr_touchpad_direction_index);
-					break;
-				}
-			}
-		}
-    }
-
-    // Save the mapping
-    psButtonIDToVRButtonID[psButtonID] = vrButtonID;
-	psButtonIDToVrTouchpadDirection[psButtonID] = vrTouchpadDirection;
-}
-
-vr::EVRInitError CPSMoveControllerLatest::Activate(uint32_t unObjectId)
-{
-    vr::EVRInitError result = CPSMoveTrackedDeviceLatest::Activate(unObjectId);
-
-    if (result == vr::VRInitError_None)
-    {
-		#if LOG_REALIGN_TO_HMD != 0
-			DriverLog("CPSMoveControllerLatest::Activate(%d) -- calling g_ServerTrackedDeviceProvider.LaunchPSMoveMonitor()\n", unObjectId);
-		#endif
-
-		g_ServerTrackedDeviceProvider.LaunchPSMoveMonitor();
-
-        ClientPSMoveAPI::register_callback(
-            ClientPSMoveAPI::start_controller_data_stream(
-                m_controller_view, 
-                ClientPSMoveAPI::includePositionData | ClientPSMoveAPI::includePhysicsData),
-            CPSMoveControllerLatest::start_controller_response_callback,
-            this);
-    }
-
-    return result;
-}
-
-void CPSMoveControllerLatest::start_controller_response_callback(
-    const ClientPSMoveAPI::ResponseMessage *response, void *userdata)
-{
-    CPSMoveControllerLatest *controller= reinterpret_cast<CPSMoveControllerLatest *>(userdata);
-
-    if (response->result_code == ClientPSMoveAPI::_clientPSMoveResultCode_ok)
-    {
-        controller->m_properties_dirty= true;
-    }
-}
-
-void CPSMoveControllerLatest::Deactivate()
-{
-    ClientPSMoveAPI::stop_controller_data_stream(m_controller_view);
-}
-
-void *CPSMoveControllerLatest::GetComponent(const char *pchComponentNameAndVersion)
-{
-    if (!strcasecmp(pchComponentNameAndVersion, vr::IVRControllerComponent_Version))
-    {
-        return (vr::IVRControllerComponent*)this;
-    }
-
-    return NULL;
-}
-
-bool CPSMoveControllerLatest::GetBoolTrackedDeviceProperty(
-    vr::ETrackedDeviceProperty prop, 
-    vr::ETrackedPropertyError * pError)
-{
-    bool bBoolResult = false;
-
-    switch (prop)
-    {
-    case vr::Prop_WillDriftInYaw_Bool:
-        bBoolResult = false;
-        *pError = vr::TrackedProp_Success;
-        break;
-    case vr::Prop_DeviceIsWireless_Bool:
-        bBoolResult = false;
-        *pError = vr::TrackedProp_Success;
-        break;
-    case vr::Prop_DeviceIsCharging_Bool:
-        bBoolResult = m_bIsBatteryCharging;
-        *pError = vr::TrackedProp_Success;
-        break;
-    case vr::Prop_DeviceProvidesBatteryStatus_Bool:
-        bBoolResult = true;
-        *pError = vr::TrackedProp_Success;
-        break;
-    default:
-        *pError = vr::TrackedProp_ValueNotProvidedByDevice;
-    }
-
-    if (*pError == vr::TrackedProp_ValueNotProvidedByDevice)
-    {
-        bBoolResult= CPSMoveTrackedDeviceLatest::GetBoolTrackedDeviceProperty(prop, pError);
-    }
-
-    return bBoolResult;
-}
-
-float CPSMoveControllerLatest::GetFloatTrackedDeviceProperty(
-    vr::ETrackedDeviceProperty prop,
-    vr::ETrackedPropertyError * pError)
-{
-    float floatResult = 0.f;
-
-    switch (prop)
-    {
-    case vr::Prop_DeviceBatteryPercentage_Float: // 0 is empty, 1 is full
-        floatResult = m_fBatteryChargeFraction;
-        *pError = vr::TrackedProp_Success;
-        break;
-    default:
-        *pError = vr::TrackedProp_ValueNotProvidedByDevice;
-    }
-    
-    if (*pError == vr::TrackedProp_ValueNotProvidedByDevice)
-    {
-        floatResult = CPSMoveTrackedDeviceLatest::GetFloatTrackedDeviceProperty(prop, pError);
-    }
-
-    return floatResult;
-}
-
-int32_t CPSMoveControllerLatest::GetInt32TrackedDeviceProperty(
-    vr::ETrackedDeviceProperty prop,
-    vr::ETrackedPropertyError * pError)
-{
-    int32_t nRetVal = 0;
-
-    switch ( prop )
-    {
-    case vr::Prop_DeviceClass_Int32:
-        nRetVal = vr::TrackedDeviceClass_Controller;
-        *pError = vr::TrackedProp_Success;
-        break;
-
-    case vr::Prop_Axis0Type_Int32:
-        nRetVal = vr::k_eControllerAxis_Trigger;
-        *pError = vr::TrackedProp_Success;
-        break;
-
-    default:
-        *pError = vr::TrackedProp_ValueNotProvidedByDevice;
-        break;
-    }
-
-    if (*pError == vr::TrackedProp_ValueNotProvidedByDevice)
-    {
-        nRetVal = CPSMoveTrackedDeviceLatest::GetInt32TrackedDeviceProperty(prop, pError);
-    }
-
-    return nRetVal;
-}
-
-uint64_t CPSMoveControllerLatest::GetUint64TrackedDeviceProperty( 
-    vr::ETrackedDeviceProperty prop,
-    vr::ETrackedPropertyError * pError)
-{
-    uint64_t ulRetVal = 0;
-
-    switch ( prop )
-    {
-    case vr::Prop_SupportedButtons_Uint64:
-		{
-			for (int buttonIndex = 0; buttonIndex < static_cast<int>(k_EPSButtonID_Count); ++buttonIndex)
-			{
-				ulRetVal |= vr::ButtonMaskFromId( psButtonIDToVRButtonID[buttonIndex] );
-
-				if( psButtonIDToVrTouchpadDirection[buttonIndex] != k_EVRTouchpadDirection_None )
-				{
-					ulRetVal |= vr::ButtonMaskFromId(vr::k_EButton_SteamVR_Touchpad);
-				}
-			}
-			*pError = vr::TrackedProp_Success;
-			break;
-		}
-
-    default:
-        *pError = vr::TrackedProp_ValueNotProvidedByDevice;
-    }
-
-    if (*pError == vr::TrackedProp_ValueNotProvidedByDevice)
-    {
-        ulRetVal = CPSMoveTrackedDeviceLatest::GetUint64TrackedDeviceProperty(prop, pError);
-    }
-
-    return ulRetVal;
-}
-
-uint32_t CPSMoveControllerLatest::GetStringTrackedDeviceProperty(
-    vr::ETrackedDeviceProperty prop, 
-    char * pchValue, 
-    uint32_t unBufferSize, 
-    vr::ETrackedPropertyError * pError)
-{
-    std::ostringstream ssRetVal;
-
-    switch ( prop )
-    {
-    case vr::Prop_RenderModelName_String:
-        // The {psmove} syntax lets us refer to rendermodels that are installed
-        // in the driver's own resources/rendermodels directory.  The driver can
-        // still refer to SteamVR models like "generic_hmd".
-        switch(m_controller_view->GetControllerViewType())
-        {
-        case ClientControllerView::PSMove:
-            ssRetVal << "{psmove}psmove_controller";
-            break;
-        case ClientControllerView::PSNavi:
-            ssRetVal << "{psmove}navi_controller";
-            break;
-        case ClientControllerView::PSDualShock4:
-            ssRetVal << "{psmove}dualshock4_controller";
-            break;
-        default:
-            ssRetVal << "generic_controller";
-        }
-        break;
-    case vr::Prop_TrackingSystemName_String:
-        ssRetVal << "psmoveservice";
-        break;
-    }
-
-    std::string sRetVal = ssRetVal.str();
-    if ( sRetVal.empty() )
-    {        
-        return CPSMoveTrackedDeviceLatest::GetStringTrackedDeviceProperty(prop, pchValue, unBufferSize, pError);
-    }
-    else if ( sRetVal.size() + 1 > unBufferSize )
-    {
-        *pError = vr::TrackedProp_BufferTooSmall;
-        return static_cast<uint32_t>(sRetVal.size() + 1);  // caller needs to know how to size buffer
-    }
-    else
-    {
-        snprintf( pchValue, unBufferSize, sRetVal.c_str() );
-        *pError = vr::TrackedProp_Success;
-        return static_cast<uint32_t>(sRetVal.size() + 1);
-    }
-}
-
-vr::VRControllerState_t CPSMoveControllerLatest::GetControllerState()
-{
-    return m_ControllerState;
-}
-
-bool CPSMoveControllerLatest::TriggerHapticPulse( uint32_t unAxisId, uint16_t usPulseDurationMicroseconds )
-{
-    m_pendingHapticPulseDuration = usPulseDurationMicroseconds;
-    UpdateRumbleState();
-
-    return true;
-}
-
-void CPSMoveControllerLatest::SendButtonUpdates( ButtonUpdate ButtonEvent, uint64_t ulMask )
-{
-    if ( !ulMask )
-        return;
-
-    for ( int i = 0; i< vr::k_EButton_Max; i++ )
-    {
-        vr::EVRButtonId button = ( vr::EVRButtonId )i;
-
-        uint64_t bit = ButtonMaskFromId( button );
-
-        if ( bit & ulMask )
-        {
-            ( m_pDriverHost->*ButtonEvent )( m_unSteamVRTrackedDeviceId, button, 0.0 );
-        }
-    }
-}
-
-void CPSMoveControllerLatest::UpdateControllerState()
-{
-    assert(m_controller_view != nullptr);
-    assert(m_controller_view->GetIsConnected());
-
-    vr::VRControllerState_t NewState = { 0 };
-
-    // Changing unPacketNum tells anyone polling state that something might have
-    // changed.  We don't try to be precise about that here.
-    NewState.unPacketNum = m_ControllerState.unPacketNum + 1;
-   
-    switch (m_controller_view->GetControllerViewType())
-    {
-    case ClientControllerView::eControllerType::PSMove:
-        {
-            const ClientPSMoveView &clientView = m_controller_view->GetPSMoveView();
-
-            bool bStartWasPressed = (m_ControllerState.ulButtonPressed & vr::ButtonMaskFromId(psButtonIDToVRButtonID[k_EPSButtonID_Start])) > 0;
-            bool bSelectWasPressed = (m_ControllerState.ulButtonPressed & vr::ButtonMaskFromId(psButtonIDToVRButtonID[k_EPSButtonID_Select])) > 0;
-
-            bool bSquareWasPressed = (m_ControllerState.ulButtonPressed & vr::ButtonMaskFromId(psButtonIDToVRButtonID[k_EPSButtonID_Square])) > 0;
-            bool bCrossWasPressed = (m_ControllerState.ulButtonPressed & vr::ButtonMaskFromId(psButtonIDToVRButtonID[k_EPSButtonID_Cross])) > 0;
-            bool bTriangleWasPressed = (m_ControllerState.ulButtonPressed & vr::ButtonMaskFromId(psButtonIDToVRButtonID[k_EPSButtonID_Triangle])) > 0;
-            bool bCircleWasPressed = (m_ControllerState.ulButtonPressed & vr::ButtonMaskFromId(psButtonIDToVRButtonID[k_EPSButtonID_Circle])) > 0;
-
-            // If start was just pressed while and select was held or vice versa,
-			// recenter the controller orientation pose and start the realignment of the controller to HMD tracking space.
-            if ((clientView.GetButtonStart() == PSMoveButton_PRESSED && clientView.GetButtonSelect() == PSMoveButton_PRESSED) ||
-				(clientView.GetButtonStart() == PSMoveButton_PRESSED && clientView.GetButtonSelect() == PSMoveButton_DOWN) ||
-				(clientView.GetButtonStart() == PSMoveButton_DOWN && clientView.GetButtonSelect() == PSMoveButton_PRESSED) )
-                
-            {
-				#if LOG_REALIGN_TO_HMD != 0
-					DriverLog("CPSMoveControllerLatest::UpdateControllerState(): Calling StartRealignHMDTrackingSpace() in response to controller chord.\n");
-				#endif
-
-				PSMoveFloatVector3 controllerBallPointedUpEuler = PSMoveFloatVector3::create((float)M_PI_2, 0.0f, 0.0f);
-				PSMoveQuaternion controllerBallPointedUpQuat = PSMoveQuaternion::create(controllerBallPointedUpEuler);
-				ClientPSMoveAPI::reset_pose(m_controller_view, controllerBallPointedUpQuat);
-
-				StartRealignHMDTrackingSpace();
-            }
-
-			UpdateControllerStateFromPsMoveButtonState(k_EPSButtonID_Circle, clientView.GetButtonCircle(), &NewState);
-			UpdateControllerStateFromPsMoveButtonState(k_EPSButtonID_Cross, clientView.GetButtonCross(), &NewState);
-			UpdateControllerStateFromPsMoveButtonState(k_EPSButtonID_Move, clientView.GetButtonMove(), &NewState);
-			UpdateControllerStateFromPsMoveButtonState(k_EPSButtonID_PS, clientView.GetButtonPS(), &NewState);
-			UpdateControllerStateFromPsMoveButtonState(k_EPSButtonID_Select, clientView.GetButtonSelect(), &NewState);
-			UpdateControllerStateFromPsMoveButtonState(k_EPSButtonID_Square, clientView.GetButtonSquare(), &NewState);
-			UpdateControllerStateFromPsMoveButtonState(k_EPSButtonID_Start, clientView.GetButtonStart(), &NewState);
-			UpdateControllerStateFromPsMoveButtonState(k_EPSButtonID_Triangle, clientView.GetButtonTriangle(), &NewState);
-			UpdateControllerStateFromPsMoveButtonState(k_EPSButtonID_Trigger, clientView.GetButtonTrigger(), &NewState);
-
-
-			if (m_bUseSpatialOffsetAfterTouchpadPressAsTouchpadAxis)
-			{
-				static const uint64_t s_kTouchpadButtonMask = vr::ButtonMaskFromId(vr::k_EButton_SteamVR_Touchpad);
-				if (NewState.ulButtonPressed & s_kTouchpadButtonMask)
-				{
-					if (!(m_ControllerState.ulButtonPressed & s_kTouchpadButtonMask))
-					{
-						// Just pressed.
-						const ClientPSMoveView &view = m_controller_view->GetPSMoveView();
-						m_driverSpaceRotationAtTouchpadPressTime = view.GetOrientation();
-
-						GetMetersPosInRotSpace(&m_posMetersAtTouchpadPressTime, m_driverSpaceRotationAtTouchpadPressTime);
-
-						#if LOG_TOUCHPAD_EMULATION != 0
-							DriverLog("Touchpad pressed! At (%f, %f, %f) meters relative to orientation\n",
-								m_posMetersAtTouchpadPressTime.i, m_posMetersAtTouchpadPressTime.j, m_posMetersAtTouchpadPressTime.k);
-						#endif
-					}
-					else
-					{
-						// Held!
-						PSMoveFloatVector3 newPosMeters;
-						GetMetersPosInRotSpace(&newPosMeters, m_driverSpaceRotationAtTouchpadPressTime);
-
-						PSMoveFloatVector3 offsetMeters = newPosMeters - m_posMetersAtTouchpadPressTime;
-
-						#if LOG_TOUCHPAD_EMULATION != 0
-							DriverLog("Touchpad held! Relative position (%f, %f, %f) meters\n",
-								offsetMeters.i, offsetMeters.j, offsetMeters.k);
-						#endif
-
-						NewState.rAxis[0].x = offsetMeters.i / m_fMetersPerTouchpadAxisUnits;
-						NewState.rAxis[0].x = fminf( fmaxf(NewState.rAxis[0].x, -1.0f), 1.0f );
-
-						NewState.rAxis[0].y = -offsetMeters.k / m_fMetersPerTouchpadAxisUnits;
-						NewState.rAxis[0].y = fminf(fmaxf(NewState.rAxis[0].y, -1.0f), 1.0f);
-
-						#if LOG_TOUCHPAD_EMULATION != 0
-						DriverLog("Touchpad axis at (%f, %f) \n",
-							NewState.rAxis[0].x, NewState.rAxis[0].y);
-						#endif
-					}
-				}
-			}
-
-
-			if (NewState.rAxis[0].x != m_ControllerState.rAxis[0].x || NewState.rAxis[0].y != m_ControllerState.rAxis[0].y)
-				m_pDriverHost->TrackedDeviceAxisUpdated(m_unSteamVRTrackedDeviceId, 0, NewState.rAxis[0]);
-
-
-            NewState.rAxis[1].x = clientView.GetTriggerValue();
-            NewState.rAxis[1].y = 0.f;
-
-			if (NewState.rAxis[1].x != m_ControllerState.rAxis[1].x)
-                m_pDriverHost->TrackedDeviceAxisUpdated(m_unSteamVRTrackedDeviceId, 1, NewState.rAxis[1]);
-
-        } break;
-    case ClientControllerView::eControllerType::PSNavi:
-        {
-            const ClientPSNaviView &clientView = m_controller_view->GetPSNaviView();
-
-            if (clientView.GetButtonL1())
-                NewState.ulButtonPressed |= vr::ButtonMaskFromId(psButtonIDToVRButtonID[k_EPSButtonID_L1]);
-            if (clientView.GetButtonL2())
-                NewState.ulButtonPressed |= vr::ButtonMaskFromId(psButtonIDToVRButtonID[k_EPSButtonID_L2]);
-            if (clientView.GetButtonL3())
-                NewState.ulButtonPressed |= vr::ButtonMaskFromId(psButtonIDToVRButtonID[k_EPSButtonID_L3]);
-            if (clientView.GetButtonCircle())
-                NewState.ulButtonPressed |= vr::ButtonMaskFromId(psButtonIDToVRButtonID[k_EPSButtonID_Circle]);
-            if (clientView.GetButtonCross())
-                NewState.ulButtonPressed |= vr::ButtonMaskFromId(psButtonIDToVRButtonID[k_EPSButtonID_Cross]);
-            if (clientView.GetButtonPS())
-                NewState.ulButtonPressed |= vr::ButtonMaskFromId(psButtonIDToVRButtonID[k_EPSButtonID_PS]);
-            if (clientView.GetButtonTrigger())
-                NewState.ulButtonPressed |= vr::ButtonMaskFromId(psButtonIDToVRButtonID[k_EPSButtonID_Trigger]);
-            if (clientView.GetButtonDPadUp())
-                NewState.ulButtonPressed |= vr::ButtonMaskFromId(psButtonIDToVRButtonID[k_EPSButtonID_Up]);
-            if (clientView.GetButtonDPadDown())
-                NewState.ulButtonPressed |= vr::ButtonMaskFromId(psButtonIDToVRButtonID[k_EPSButtonID_Down]);
-            if (clientView.GetButtonDPadLeft())
-                NewState.ulButtonPressed |= vr::ButtonMaskFromId(psButtonIDToVRButtonID[k_EPSButtonID_Left]);
-            if (clientView.GetButtonDPadRight())
-                NewState.ulButtonPressed |= vr::ButtonMaskFromId(psButtonIDToVRButtonID[k_EPSButtonID_Right]);
-
-            NewState.rAxis[0].x = clientView.GetStickXAxis();
-            NewState.rAxis[0].y = clientView.GetStickYAxis();
-
-            NewState.rAxis[1].x = clientView.GetTriggerValue();
-            NewState.rAxis[1].y = 0.f;
-
-            if (NewState.rAxis[0].x != m_ControllerState.rAxis[0].x || NewState.rAxis[0].y != m_ControllerState.rAxis[0].y)
-                m_pDriverHost->TrackedDeviceAxisUpdated(m_unSteamVRTrackedDeviceId, 0, NewState.rAxis[0]);
-            if (NewState.rAxis[1].x != m_ControllerState.rAxis[1].x)
-                m_pDriverHost->TrackedDeviceAxisUpdated(m_unSteamVRTrackedDeviceId, 1, NewState.rAxis[1]);
-        } break;
-    case ClientControllerView::eControllerType::PSDualShock4:
-        {
-            const ClientPSDualShock4View &clientView = m_controller_view->GetPSDualShock4View();
-
-            if (clientView.GetButtonL1())
-                NewState.ulButtonPressed |= vr::ButtonMaskFromId(psButtonIDToVRButtonID[k_EPSButtonID_L1]);
-            if (clientView.GetButtonL2())
-                NewState.ulButtonPressed |= vr::ButtonMaskFromId(psButtonIDToVRButtonID[k_EPSButtonID_L2]);
-            if (clientView.GetButtonL3())
-                NewState.ulButtonPressed |= vr::ButtonMaskFromId(psButtonIDToVRButtonID[k_EPSButtonID_L3]);
-            if (clientView.GetButtonR1())
-                NewState.ulButtonPressed |= vr::ButtonMaskFromId(psButtonIDToVRButtonID[k_EPSButtonID_R1]);
-            if (clientView.GetButtonR2())
-                NewState.ulButtonPressed |= vr::ButtonMaskFromId(psButtonIDToVRButtonID[k_EPSButtonID_R2]);
-            if (clientView.GetButtonR3())
-                NewState.ulButtonPressed |= vr::ButtonMaskFromId(psButtonIDToVRButtonID[k_EPSButtonID_R3]);
-
-            if (clientView.GetButtonCircle())
-                NewState.ulButtonPressed |= vr::ButtonMaskFromId(psButtonIDToVRButtonID[k_EPSButtonID_Circle]);
-            if (clientView.GetButtonCross())
-                NewState.ulButtonPressed |= vr::ButtonMaskFromId(psButtonIDToVRButtonID[k_EPSButtonID_Cross]);
-            if (clientView.GetButtonSquare())
-                NewState.ulButtonPressed |= vr::ButtonMaskFromId(psButtonIDToVRButtonID[k_EPSButtonID_Square]);
-            if (clientView.GetButtonTriangle())
-                NewState.ulButtonPressed |= vr::ButtonMaskFromId(psButtonIDToVRButtonID[k_EPSButtonID_Triangle]);
-
-            if (clientView.GetButtonDPadUp())
-                NewState.ulButtonPressed |= vr::ButtonMaskFromId(psButtonIDToVRButtonID[k_EPSButtonID_Up]);
-            if (clientView.GetButtonDPadDown())
-                NewState.ulButtonPressed |= vr::ButtonMaskFromId(psButtonIDToVRButtonID[k_EPSButtonID_Down]);
-            if (clientView.GetButtonDPadLeft())
-                NewState.ulButtonPressed |= vr::ButtonMaskFromId(psButtonIDToVRButtonID[k_EPSButtonID_Left]);
-            if (clientView.GetButtonDPadRight())
-                NewState.ulButtonPressed |= vr::ButtonMaskFromId(psButtonIDToVRButtonID[k_EPSButtonID_Right]);
-
-            if (clientView.GetButtonOptions())
-                NewState.ulButtonPressed |= vr::ButtonMaskFromId(psButtonIDToVRButtonID[k_EPSButtonID_Options]);
-            if (clientView.GetButtonShare())
-                NewState.ulButtonPressed |= vr::ButtonMaskFromId(psButtonIDToVRButtonID[k_EPSButtonID_Share]);
-            if (clientView.GetButtonTrackpad())
-                NewState.ulButtonPressed |= vr::ButtonMaskFromId(psButtonIDToVRButtonID[k_EPSButtonID_Trackpad]);
-            if (clientView.GetButtonPS())
-                NewState.ulButtonPressed |= vr::ButtonMaskFromId(psButtonIDToVRButtonID[k_EPSButtonID_PS]);
-
-            NewState.rAxis[0].x = clientView.GetLeftAnalogX();
-            NewState.rAxis[0].y = -clientView.GetLeftAnalogY();
-
-            NewState.rAxis[1].x = clientView.GetLeftTriggerValue();
-            NewState.rAxis[1].y = 0.f;
-
-            NewState.rAxis[2].x = clientView.GetRightAnalogX();
-            NewState.rAxis[2].y = -clientView.GetRightAnalogY();
-
-            NewState.rAxis[3].x = clientView.GetRightTriggerValue();
-            NewState.rAxis[3].y = 0.f;
-
-            if (NewState.rAxis[0].x != m_ControllerState.rAxis[0].x || NewState.rAxis[0].y != m_ControllerState.rAxis[0].y)
-                m_pDriverHost->TrackedDeviceAxisUpdated(m_unSteamVRTrackedDeviceId, 0, NewState.rAxis[0]);
-            if (NewState.rAxis[1].x != m_ControllerState.rAxis[1].x)
-                m_pDriverHost->TrackedDeviceAxisUpdated(m_unSteamVRTrackedDeviceId, 1, NewState.rAxis[1]);
-
-            if (NewState.rAxis[2].x != m_ControllerState.rAxis[2].x || NewState.rAxis[2].y != m_ControllerState.rAxis[2].y)
-                m_pDriverHost->TrackedDeviceAxisUpdated(m_unSteamVRTrackedDeviceId, 2, NewState.rAxis[2]);
-            if (NewState.rAxis[3].x != m_ControllerState.rAxis[3].x)
-                m_pDriverHost->TrackedDeviceAxisUpdated(m_unSteamVRTrackedDeviceId, 3, NewState.rAxis[3]);
-        } break;
-    }
-
-    // All pressed buttons are touched
-    NewState.ulButtonTouched |= NewState.ulButtonPressed;
-
-    uint64_t ulChangedTouched = NewState.ulButtonTouched ^ m_ControllerState.ulButtonTouched;
-    uint64_t ulChangedPressed = NewState.ulButtonPressed ^ m_ControllerState.ulButtonPressed;
-
-    SendButtonUpdates( &vr::IServerDriverHost::TrackedDeviceButtonTouched, ulChangedTouched & NewState.ulButtonTouched );
-    SendButtonUpdates( &vr::IServerDriverHost::TrackedDeviceButtonPressed, ulChangedPressed & NewState.ulButtonPressed );
-    SendButtonUpdates( &vr::IServerDriverHost::TrackedDeviceButtonUnpressed, ulChangedPressed & ~NewState.ulButtonPressed );
-    SendButtonUpdates( &vr::IServerDriverHost::TrackedDeviceButtonUntouched, ulChangedTouched & ~NewState.ulButtonTouched );
-
-    m_ControllerState = NewState;
-}
-
-
-void CPSMoveControllerLatest::UpdateControllerStateFromPsMoveButtonState(ePSButtonID buttonId, PSMoveButtonState buttonState, vr::VRControllerState_t* pControllerStateToUpdate)
-{
-	if (buttonState & PSMoveButton_PRESSED || buttonState & PSMoveButton_DOWN)
-	{
-		pControllerStateToUpdate->ulButtonPressed |= vr::ButtonMaskFromId( psButtonIDToVRButtonID[buttonId] );
-
-		if (psButtonIDToVrTouchpadDirection[buttonId] == k_EVRTouchpadDirection_Left)
-		{
-			pControllerStateToUpdate->rAxis[0].x = -1.0f;
-			pControllerStateToUpdate->ulButtonPressed |= vr::ButtonMaskFromId(vr::k_EButton_SteamVR_Touchpad);
-		}
-		else if (psButtonIDToVrTouchpadDirection[buttonId] == k_EVRTouchpadDirection_Right)
-		{
-			pControllerStateToUpdate->rAxis[0].x = 1.0f;
-			pControllerStateToUpdate->ulButtonPressed |= vr::ButtonMaskFromId(vr::k_EButton_SteamVR_Touchpad);
-		}
-		else if (psButtonIDToVrTouchpadDirection[buttonId] == k_EVRTouchpadDirection_Up)
-		{
-			pControllerStateToUpdate->rAxis[0].y = 1.0f;
-			pControllerStateToUpdate->ulButtonPressed |= vr::ButtonMaskFromId(vr::k_EButton_SteamVR_Touchpad);
-		}
-		else if (psButtonIDToVrTouchpadDirection[buttonId] == k_EVRTouchpadDirection_Down)
-		{
-			pControllerStateToUpdate->rAxis[0].y = -1.0f;
-			pControllerStateToUpdate->ulButtonPressed |= vr::ButtonMaskFromId(vr::k_EButton_SteamVR_Touchpad);
-		}
-	}
-}
-
-
-PSMoveQuaternion ExtractHMDYawQuaternion(const PSMoveQuaternion &q)
-{
-    // Convert the quaternion to a basis matrix
-    const PSMoveMatrix3x3 hmd_orientation = PSMoveMatrix3x3::create(q);
-
-    // Extract the forward (z-axis) vector from the basis
-	const PSMoveFloatVector3 &global_forward = *k_psmove_float_vector3_k;
-    const PSMoveFloatVector3 forward = hmd_orientation.basis_z();
-	PSMoveFloatVector3 forward2d = PSMoveFloatVector3::create(forward.i, 0.f, forward.k);
-	forward2d.normalize_with_default(global_forward);
-
-    // Compute the yaw angle (amount the z-axis has been rotated to it's current facing)
-    const float cos_yaw = PSMoveFloatVector3::dot(forward, global_forward);
-    float half_yaw = acosf(fminf(fmaxf(cos_yaw, -1.f), 1.f)) / 2.f;
-
-	// Flip the sign of the yaw angle depending on if forward2d is to the left or right of global forward
-	const PSMoveFloatVector3 &global_up = *k_psmove_float_vector3_j;
-	PSMoveFloatVector3 yaw_axis = PSMoveFloatVector3::cross(global_forward, forward2d);
-	if (PSMoveFloatVector3::dot(yaw_axis, global_up) < 0)
-	{
-		half_yaw = -half_yaw;
-	}
-
-    // Convert this yaw rotation back into a quaternion
-    PSMoveQuaternion yaw_quaternion =
-        PSMoveQuaternion::create(
-            cosf(half_yaw), // w = cos(theta/2)
-            0.f, sinf(half_yaw), 0.f); // (x, y, z) = sin(theta/2)*axis, where axis = (0, 1, 0)
-
-    return yaw_quaternion;
-=======
-﻿//
-// driver_psmoveservice.cpp : Defines the client and server interfaces used by the SteamVR runtime.
-//
-
-//==================================================================================================
-// Includes
-//==================================================================================================
-
-#define HAS_PROTOCOL_ACCESS
-
-#include "driver_psmoveservice.h"
-#include <sstream>
-#include "PSMoveProtocol.pb.h"
-#include "ClientPSMoveAPI.h"
-#include <boost/algorithm/string.hpp>
-
-#if defined( _WIN32 )
-#include <windows.h>
-#else
-#include <unistd.h>
-#endif
-
-//==================================================================================================
-// Macros
-//==================================================================================================
-
-#if defined(_WIN32)
-#define HMD_DLL_EXPORT extern "C" __declspec( dllexport )
-#define HMD_DLL_IMPORT extern "C" __declspec( dllimport )
-#elif defined(GNUC) || defined(COMPILER_GCC) || defined(__GNUC__)
-#define HMD_DLL_EXPORT extern "C" __attribute__((visibility("default")))
-#define HMD_DLL_IMPORT extern "C" 
-#else
-#error "Unsupported Platform."
-#endif
-
-#if _MSC_VER
-#define strcasecmp(a, b) stricmp(a,b)
-#pragma warning (disable: 4996) // 'This function or variable may be unsafe': snprintf
-#define snprintf _snprintf
-#endif
-
-#define LOG_TOUCHPAD_EMULATION 0
-
-//==================================================================================================
-// Constants
-//==================================================================================================
-static const float k_fScalePSMoveAPIToMeters = 0.01f;  // psmove driver in cm
-static const float k_fRadiansToDegrees = 180.f / 3.14159265f;
-
-static const char *k_PSButtonNames[CPSMoveControllerLatest::k_EPSButtonID_Count] = {
-    "ps",
-    "left",
-    "up",
-    "down",
-    "right",
-    "move",
-    "trackpad",
-    "trigger",
-    "triangle",
-    "square",
-    "circle",
-    "cross",
-    "select",
-    "share",
-    "start",
-    "options",
-    "l1",
-    "l2",
-    "l3",
-    "r1",
-    "r2",
-    "r3"
-};
-
-static const int k_max_vr_buttons = 37;
-static const char *k_VRButtonNames[k_max_vr_buttons] = {
-    "system",               // k_EButton_System
-    "application_menu",     // k_EButton_ApplicationMenu
-    "grip",                 // k_EButton_Grip
-    "dpad_left",            // k_EButton_DPad_Left
-    "dpad_up",              // k_EButton_DPad_Up
-    "dpad_right",           // k_EButton_DPad_Right
-    "dpad_down",            // k_EButton_DPad_Down
-    "a",                    // k_EButton_A
-    "button_8",              // (vr::EVRButtonId)8
-    "button_9",              // (vr::EVRButtonId)9
-    "button_10",              // (vr::EVRButtonId)10
-    "button_11",              // (vr::EVRButtonId)11
-    "button_12",              // (vr::EVRButtonId)12
-    "button_13",              // (vr::EVRButtonId)13
-    "button_14",              // (vr::EVRButtonId)14
-    "button_15",              // (vr::EVRButtonId)15
-    "button_16",              // (vr::EVRButtonId)16
-    "button_17",              // (vr::EVRButtonId)17
-    "button_18",              // (vr::EVRButtonId)18
-    "button_19",              // (vr::EVRButtonId)19
-    "button_20",              // (vr::EVRButtonId)20
-    "button_21",              // (vr::EVRButtonId)21
-    "button_22",              // (vr::EVRButtonId)22
-    "button_23",              // (vr::EVRButtonId)23
-    "button_24",              // (vr::EVRButtonId)24
-    "button_25",              // (vr::EVRButtonId)25
-    "button_26",              // (vr::EVRButtonId)26
-    "button_27",              // (vr::EVRButtonId)27
-    "button_28",              // (vr::EVRButtonId)28
-    "button_29",              // (vr::EVRButtonId)29
-    "button_30",              // (vr::EVRButtonId)30
-    "button_31",              // (vr::EVRButtonId)31
-    "touchpad",               // k_EButton_Axis0, k_EButton_SteamVR_Touchpad
-    "trigger",                // k_EButton_Axis1, k_EButton_SteamVR_Trigger
-    "axis_2",                 // k_EButton_Axis2
-    "axis_3",                 // k_EButton_Axis3
-    "axis_4",                 // k_EButton_Axis4
-};
-
-static const int k_max_vr_touchpad_directions = CPSMoveControllerLatest::k_EVRTouchpadDirection_Count;
-static const char *k_VRTouchpadDirectionNames[k_max_vr_touchpad_directions] = {
-	"none",
-	"touchpad_left",
-	"touchpad_up",
-	"touchpad_right",
-	"touchpad_down",
-};
-
-//==================================================================================================
-// Globals
-//==================================================================================================
-
-CServerDriver_PSMoveService g_ServerTrackedDeviceProvider;
-CClientDriver_PSMoveService g_ClientTrackedDeviceProvider;
-
-//==================================================================================================
-// Logging helpers
-//==================================================================================================
-
-static vr::IDriverLog * s_pLogFile = NULL;
-
-static bool InitDriverLog( vr::IDriverLog *pDriverLog )
-{
-    if ( s_pLogFile )
-        return false;
-    s_pLogFile = pDriverLog;
-    return s_pLogFile != NULL;
-}
-
-static void CleanupDriverLog()
-{
-    s_pLogFile = NULL;
-}
-
-static void DriverLogVarArgs( const char *pMsgFormat, va_list args )
-{
-    char buf[1024];
-#if defined( WIN32 )
-    vsprintf_s( buf, pMsgFormat, args );
-#else
-    vsnprintf( buf, sizeof( buf ), pMsgFormat, args );
-#endif
-
-    if ( s_pLogFile )
-        s_pLogFile->Log( buf );
-}
-
-/** Provides printf-style debug logging via the vr::IDriverLog interface provided by SteamVR
-* during initialization.  Client logging ends up in vrclient_appname.txt and server logging
-* ends up in vrserver.txt.
-*/
-static void DriverLog( const char *pMsgFormat, ... )
-{
-    va_list args;
-    va_start( args, pMsgFormat );
-
-    DriverLogVarArgs( pMsgFormat, args );
-
-    va_end( args );
-}
-
-//==================================================================================================
-// Server Provider
-//==================================================================================================
-
-CServerDriver_PSMoveService::CServerDriver_PSMoveService()
-    : m_bLaunchedPSMoveConfigTool(false)
-{
-}
-
-CServerDriver_PSMoveService::~CServerDriver_PSMoveService()
-{
-    // 10/10/2015 benj:  vrserver is exiting without calling Cleanup() to balance Init()
-    // causing std::thread to call std::terminate
-    Cleanup();
-}
-
-vr::EVRInitError CServerDriver_PSMoveService::Init(
-    vr::IDriverLog * pDriverLog, 
-    vr::IServerDriverHost * pDriverHost, 
-    const char * pchUserDriverConfigDir, 
-    const char * pchDriverInstallDir )
-{
-    vr::EVRInitError initError = vr::VRInitError_None;
-
-    InitDriverLog( pDriverLog );
-    m_pDriverHost = pDriverHost;
-    m_strDriverInstallDir = pchDriverInstallDir;
-    
-    // By default, assume the psmove and openvr tracking spaces are the same
-    m_worldFromDriverPose.Clear();
-    
-    // Note that reconnection is a non-blocking async request.
-    // Returning true means we we're able to start trying to connect,
-    // not that we are successfully connected yet.
-    if (!ReconnectToPSMoveService())
-    {
-        initError= vr::VRInitError_Driver_Failed;
-    }
-
-	vr::IVRSettings *pSettings = m_pDriverHost->GetSettings(vr::IVRSettings_Version);
-	if (pSettings != NULL) {
-		char buf[256];
-		vr::EVRSettingsError fetchError;
-
-		pSettings->GetString("psmove_settings", "psmove_filter_hmd_serial", buf, sizeof(buf), "", &fetchError);
-		m_strPSMoveHMDSerialNo = boost::to_upper_copy<std::string>(buf);
-	}
-    return initError;
-}
-
-bool CServerDriver_PSMoveService::ReconnectToPSMoveService()
-{
-    if (ClientPSMoveAPI::has_started())
-    {
-        ClientPSMoveAPI::shutdown();
-    }
-
-    return ClientPSMoveAPI::startup(
-        PSMOVESERVICE_DEFAULT_ADDRESS, 
-        PSMOVESERVICE_DEFAULT_PORT, 
-        _log_severity_level_warning);
-}
-
-void CServerDriver_PSMoveService::Cleanup()
-{
-    ClientPSMoveAPI::shutdown();
-}
-
-const char * const *CServerDriver_PSMoveService::GetInterfaceVersions()
-{
-    return vr::k_InterfaceVersions;
-}
-
-uint32_t CServerDriver_PSMoveService::GetTrackedDeviceCount()
-{
-    return static_cast<uint32_t>(m_vecTrackedDevices.size());
-}
-
-vr::ITrackedDeviceServerDriver * CServerDriver_PSMoveService::GetTrackedDeviceDriver( 
-    uint32_t unWhich)
-{
-    if (unWhich < m_vecTrackedDevices.size())
-    {
-        return m_vecTrackedDevices[unWhich];
-    }
-
-    return nullptr;
-}
-
-vr::ITrackedDeviceServerDriver * CServerDriver_PSMoveService::FindTrackedDeviceDriver(
-    const char * pchId)
-{
-    for (auto it = m_vecTrackedDevices.begin(); it != m_vecTrackedDevices.end(); ++it)
-    {
-        if ( 0 == strcmp( ( *it )->GetSerialNumber(), pchId ) )
-        {
-            return *it;
-        }
-    }
-
-    return nullptr;
-}
-
-void CServerDriver_PSMoveService::RunFrame()
-{
-    // Poll any events from the service
-    ClientPSMoveAPI::update();
-
-    // Poll events queued up by the call to ClientPSMoveAPI::update()
-    ClientPSMoveAPI::Message message;
-    while (ClientPSMoveAPI::poll_next_message(&message, sizeof(message)))
-    {
-        switch (message.payload_type)
-        {
-        case ClientPSMoveAPI::_messagePayloadType_Response:
-            HandleClientPSMoveResponse(&message.response_data);
-            break;
-        case ClientPSMoveAPI::_messagePayloadType_Event:
-            HandleClientPSMoveEvent(&message.event_data);
-            break;
-        }
-    }
-
-    // Update all active tracked devices
-    for (auto it = m_vecTrackedDevices.begin(); it != m_vecTrackedDevices.end(); ++it)
-    {
-        CPSMoveTrackedDeviceLatest *pTrackedDevice = *it;
-
-        switch (pTrackedDevice->GetTrackedDeviceClass())
-        {
-        case vr::TrackedDeviceClass_Controller:
-            {
-                CPSMoveControllerLatest *pController = static_cast<CPSMoveControllerLatest *>(pTrackedDevice);
-
-                pController->Update();
-            } break;
-        case vr::TrackedDeviceClass_TrackingReference:
-            {
-                CPSMoveTrackerLatest *pTracker = static_cast<CPSMoveTrackerLatest *>(pTrackedDevice);
-
-                pTracker->Update();
-            } break;
-        default:
-            assert(0 && "unreachable");
-        }
-    }
-}
-
-bool CServerDriver_PSMoveService::ShouldBlockStandbyMode()
-{
-    return false;
-}
-
-void CServerDriver_PSMoveService::EnterStandby()
-{
-}
-
-void CServerDriver_PSMoveService::LeaveStandby()
-{
-}
-
-// -- Event Handling -----
-void CServerDriver_PSMoveService::HandleClientPSMoveEvent(
-    const ClientPSMoveAPI::EventMessage *event)
-{
-    ClientPSMoveAPI::eEventType event_type = event->event_type;
-
-    switch (event_type)
-    {
-    // Client Events
-    case ClientPSMoveAPI::connectedToService:
-        HandleConnectedToPSMoveService();
-        break;
-    case ClientPSMoveAPI::failedToConnectToService:
-        HandleFailedToConnectToPSMoveService();
-        break;
-    case ClientPSMoveAPI::disconnectedFromService:
-        HandleDisconnectedFromPSMoveService();
-        break;
-
-    // Service Events
-    case ClientPSMoveAPI::opaqueServiceEvent: 
-        // We don't care about any opaque service events
-        break;
-    case ClientPSMoveAPI::controllerListUpdated:
-        HandleControllerListChanged();
-        break;
-    case ClientPSMoveAPI::trackerListUpdated:
-        HandleTrackerListChanged();
-        break;
-
-    //###HipsterSloth $TODO - Need a notification for when a tracker pose changes
-    }
-}
-
-void CServerDriver_PSMoveService::HandleConnectedToPSMoveService()
-{
-    // Ask for the HMD tracking space configuration
-    // Response handled in HandleHMDTrackingSpaceReponse()
-    ClientPSMoveAPI::get_hmd_tracking_space_settings();
-
-    // Ask the service for a list of connected controllers
-    // Response handled in HandleControllerListReponse()
-    ClientPSMoveAPI::get_controller_list();
-
-    // Ask the service for a list of connected trackers
-    // Response handled in HandleTrackerListReponse()
-    ClientPSMoveAPI::get_tracker_list();
-}
-
-void CServerDriver_PSMoveService::HandleFailedToConnectToPSMoveService()
-{
-    // Immediately attempt to reconnect to the service
-    ReconnectToPSMoveService();
-}
-
-void CServerDriver_PSMoveService::HandleDisconnectedFromPSMoveService()
-{
-    for (auto it = m_vecTrackedDevices.begin(); it != m_vecTrackedDevices.end(); ++it)
-    {
-        CPSMoveTrackedDeviceLatest *pDevice = *it;
-
-        pDevice->Deactivate();
-    }
-
-    // Immediately attempt to reconnect to the service
-    ReconnectToPSMoveService();
-}
-
-void CServerDriver_PSMoveService::HandleControllerListChanged()
-{
-    // Ask the service for a list of connected controllers
-    // Response handled in HandleControllerListReponse()
-    ClientPSMoveAPI::get_controller_list();
-}
-
-void CServerDriver_PSMoveService::HandleTrackerListChanged()
-{
-    // Ask the service for a list of connected trackers
-    // Response handled in HandleTrackerListReponse()
-    ClientPSMoveAPI::get_tracker_list();
-}
-
-// -- Response Handling -----
-void CServerDriver_PSMoveService::HandleClientPSMoveResponse(
-    const ClientPSMoveAPI::ResponseMessage *response)
-{
-	
-    switch (response->payload_type)
-    {
-    case ClientPSMoveAPI::_responsePayloadType_Empty:
-        DriverLog("NotifyClientPSMoveResponse - request id %d returned result %s.\n",
-            response->request_id, 
-            (response->result_code == ClientPSMoveAPI::_clientPSMoveResultCode_ok) ? "ok" : "error");
-        break;
-    case ClientPSMoveAPI::_responsePayloadType_ControllerList:
-        DriverLog("NotifyClientPSMoveResponse - Controller Count = %d (request id %d).\n", 
-            response->payload.controller_list.count, response->request_id);
-        HandleControllerListReponse(&response->payload.controller_list, response->opaque_response_handle);
-        break;
-    case ClientPSMoveAPI::_responsePayloadType_TrackerList:
-        DriverLog("NotifyClientPSMoveResponse - Tracker Count = %d (request id %d).\n",
-            response->payload.tracker_list.count, response->request_id);
-        HandleTrackerListReponse(&response->payload.tracker_list);
-        break;
-    case ClientPSMoveAPI::_responsePayloadType_HMDTrackingSpace:
-        DriverLog("NotifyClientPSMoveResponse - Updated HMD tracking space.\n");
-        HandleHMDTrackingSpaceReponse(&response->payload.hmd_tracking_space);
-        break;
-    default:
-        DriverLog("NotifyClientPSMoveResponse - Unhandled response (request id %d).\n", response->request_id);
-    }
-}
-
-void CServerDriver_PSMoveService::HandleControllerListReponse(
-    const ClientPSMoveAPI::ResponsePayload_ControllerList *controller_list,
-	const ClientPSMoveAPI::t_response_handle response_handle)
-{
-    for (int list_index = 0; list_index < controller_list->count; ++list_index)
-    {
-        int controller_id = controller_list->controller_id[list_index];
-        ClientControllerView::eControllerType controller_type = controller_list->controller_type[list_index];
-
-        switch (controller_type)
-        {
-        case ClientControllerView::PSMove:
-            AllocateUniquePSMoveController(controller_id, response_handle);
-            break;
-        case ClientControllerView::PSNavi:
-            AllocateUniquePSNaviController(controller_id);
-            break;
-        case ClientControllerView::PSDualShock4:
-            AllocateUniqueDualShock4Controller(controller_id);
-            break;
-        default:
-            break;
-        }
-    }
-}
-
-void CServerDriver_PSMoveService::HandleTrackerListReponse(
-    const ClientPSMoveAPI::ResponsePayload_TrackerList *tracker_list)
-{
-    for (int list_index = 0; list_index < tracker_list->count; ++list_index)
-    {
-        const ClientTrackerInfo &trackerInfo = tracker_list->trackers[list_index];
-
-        AllocateUniquePSMoveTracker(trackerInfo);
-    }
-}
-
-void CServerDriver_PSMoveService::HandleHMDTrackingSpaceReponse(
-    const ClientPSMoveAPI::ResponsePayload_HMDTrackingSpace *hmdTrackingSpace)
-{
-    SetHMDTrackingSpace(hmdTrackingSpace->origin_pose);
-}
-
-void CServerDriver_PSMoveService::SetHMDTrackingSpace(
-    const PSMovePose &origin_pose)
-{
-    m_worldFromDriverPose = origin_pose;
-
-    // Tell all the devices that the relationship between the psmove and the OpenVR
-    // tracking spaces changed
-    for (auto it = m_vecTrackedDevices.begin(); it != m_vecTrackedDevices.end(); ++it)
-    {
-        CPSMoveTrackedDeviceLatest *pDevice = *it;
-
-        pDevice->RefreshWorldFromDriverPose();
-    }
-}
-
-bool CServerDriver_PSMoveService::FindFirstHMDPose(PSMovePose &out_origin_pose)
-{
-    bool bResult = false;
-
-    for (vr::TrackedDeviceIndex_t deviceIndex = 0; !bResult && deviceIndex < GetTrackedDeviceCount(); ++deviceIndex)
-    {
-        vr::ITrackedDeviceServerDriver *Device = GetTrackedDeviceDriver(deviceIndex);
-        vr::ETrackedPropertyError error;
-        int deviceClass = Device->GetInt32TrackedDeviceProperty(vr::Prop_DeviceClass_Int32, &error);
-        
-        if (error == vr::TrackedProp_Success && deviceClass == vr::TrackedDeviceClass_HMD)
-        {
-            vr::DriverPose_t DriverPose = Device->GetPose();
-
-            out_origin_pose.Position.x = static_cast<float>(DriverPose.vecPosition[0]);
-            out_origin_pose.Position.y = static_cast<float>(DriverPose.vecPosition[1]);
-            out_origin_pose.Position.z = static_cast<float>(DriverPose.vecPosition[2]);
-
-            out_origin_pose.Orientation.w = static_cast<float>(DriverPose.qRotation.w);
-            out_origin_pose.Orientation.x = static_cast<float>(DriverPose.qRotation.x);
-            out_origin_pose.Orientation.y = static_cast<float>(DriverPose.qRotation.y);
-            out_origin_pose.Orientation.z = static_cast<float>(DriverPose.qRotation.z);
-
-            bResult = true;
-        }
-    }
-
-    return bResult;
-}
-
-static void GenerateControllerSerialNumber( char *p, int psize, int controller )
-{
-    snprintf(p, psize, "psmove_controller%d", controller);
-}
-
-
-void CServerDriver_PSMoveService::AllocateUniquePSMoveController(int ControllerID,	const ClientPSMoveAPI::t_response_handle response_handle)
-{
-	const PSMoveProtocol::Response *response = GET_PSMOVEPROTOCOL_RESPONSE(response_handle);
-    char buf[256];
-    GenerateControllerSerialNumber(buf, sizeof(buf), ControllerID);
-
-    if ( !FindTrackedDeviceDriver(buf) )
-    {
-		const auto &ControllerResponse = response->result_controller_list().controllers(ControllerID);
-		std::string serialNo = ControllerResponse.device_serial();
-		serialNo = boost::to_upper_copy<std::string>(serialNo.c_str());
-
-		if (0 != m_strPSMoveHMDSerialNo.compare(serialNo)) {
-			DriverLog( "added new psmove controller id: %s, serial: %s\n", buf, serialNo.c_str());
-			m_vecTrackedDevices.push_back( new CPSMoveControllerLatest( m_pDriverHost, ControllerID, serialNo.c_str()) );
-
-			if (m_pDriverHost)
-			{
-				m_pDriverHost->TrackedDeviceAdded(m_vecTrackedDevices.back()->GetSerialNumber());
-			}
-		}
-		else {
-			DriverLog("skipped new psmove controller as configured for HMD tracking, serial: %s\n", serialNo.c_str());
-		}
-    }
-}
-
-void CServerDriver_PSMoveService::AllocateUniquePSNaviController(int ControllerID)
-{
-    char buf[256];
-    GenerateControllerSerialNumber(buf, sizeof(buf), ControllerID);
-
-    if (!FindTrackedDeviceDriver(buf))
-    {
-        DriverLog("added new ps navi controller %s\n", buf);
-        m_vecTrackedDevices.push_back(new CPSMoveControllerLatest(m_pDriverHost, ControllerID, NULL));
-
-        if (m_pDriverHost)
-        {
-            m_pDriverHost->TrackedDeviceAdded(m_vecTrackedDevices.back()->GetSerialNumber());
-        }
-    }
-}
-
-void CServerDriver_PSMoveService::AllocateUniqueDualShock4Controller(int ControllerID)
-{
-    char buf[256];
-    GenerateControllerSerialNumber(buf, sizeof(buf), ControllerID);
-
-    if (!FindTrackedDeviceDriver(buf))
-    {
-        DriverLog("added new ps dualshock4 controller %s\n", buf);
-        m_vecTrackedDevices.push_back(new CPSMoveControllerLatest(m_pDriverHost, ControllerID, NULL));
-
-        if (m_pDriverHost)
-        {
-            m_pDriverHost->TrackedDeviceAdded(m_vecTrackedDevices.back()->GetSerialNumber());
-        }
-    }
-}
-
-static void GenerateTrackerSerialNumber(char *p, int psize, int tracker)
-{
-    snprintf(p, psize, "psmove_tracker%d", tracker);
-}
-
-void CServerDriver_PSMoveService::AllocateUniquePSMoveTracker(const ClientTrackerInfo &trackerInfo)
-{
-    char buf[256];
-    GenerateTrackerSerialNumber(buf, sizeof(buf), trackerInfo.tracker_id);
-
-    if (!FindTrackedDeviceDriver(buf))
-    {
-        DriverLog("added new device %s\n", buf);
-        m_vecTrackedDevices.push_back(new CPSMoveTrackerLatest(m_pDriverHost, trackerInfo));
-
-        if (m_pDriverHost)
-        {
-            m_pDriverHost->TrackedDeviceAdded(m_vecTrackedDevices.back()->GetSerialNumber());
-        }
-    }
-}
-
-
-// The psmoveconfigtool is a companion program which can display overlay prompts for us
-// and tell us the pose of the HMD at the moment we want to calibrate.
-void CServerDriver_PSMoveService::LaunchPSMoveConfigTool( const char * pchDriverInstallDir )
-{
-    if ( m_bLaunchedPSMoveConfigTool )
-        return;
-
-    m_bLaunchedPSMoveConfigTool = true;
-
-    std::ostringstream ss;
-
-    ss << pchDriverInstallDir << "\\bin\\";
-#if defined( _WIN64 )
-    ss << "win64";
-#elif defined( _WIN32 )
-    ss << "win32";
-#elif defined(__APPLE__) 
-    ss << "osx";
-#else 
-    #error Do not know how to launch psmove config tool
-#endif
-    DriverLog( "psmoveconfigtool path: %s\n", ss.str().c_str() );
-
-#if defined( _WIN32 )
-    STARTUPINFOA sInfoProcess = { 0 };
-    sInfoProcess.cb = sizeof( STARTUPINFOW );
-    PROCESS_INFORMATION pInfoStartedProcess;
-    BOOL okay = CreateProcessA( (ss.str() + "\\psmoveconfigtool.exe").c_str(), NULL, NULL, NULL, FALSE, 0, NULL, ss.str().c_str(), &sInfoProcess, &pInfoStartedProcess );
-    DriverLog( "start psmoveconfigtool okay: %d %08x\n", okay, GetLastError() );
-#elif defined(__APPLE__) 
-    pid_t processId;
-    if ((processId = fork()) == 0)
-    {
-        const char * app_path = (ss.str() + "\\psmoveconfigtool").c_str();
-        char app[256];
-        
-        size_t app_path_len= strnlen(app_path, sizeof(app)-1);
-        strncpy(app, app_path, app_path_len);
-        app[app_path_len]= '\0';
-        
-        char * const argv[] = { app, NULL };
-        
-        if (execv(app, argv) < 0)
-        {
-            DriverLog( "Failed to exec child process\n");
-        }
-    }
-    else if (processId < 0)
-    {
-        DriverLog( "Failed to fork child process\n");
-        perror("fork error");
-    }
-#else 
-#error Do not know how to launch psmove config tool
-#endif
-}
-
-/** Launch hydra_monitor if needed (requested by devices as they activate) */
-void CServerDriver_PSMoveService::LaunchPSMoveConfigTool()
-{
-    LaunchPSMoveConfigTool( m_strDriverInstallDir.c_str() );
-}
-
-//==================================================================================================
-// Client Provider
-//==================================================================================================
-
-CClientDriver_PSMoveService::CClientDriver_PSMoveService()
-{
-}
-
-CClientDriver_PSMoveService::~CClientDriver_PSMoveService()
-{
-}
-
-vr::EVRInitError CClientDriver_PSMoveService::Init( 
-    vr::EClientDriverMode driverMode,
-    vr::IDriverLog * pDriverLog, 
-    vr::IClientDriverHost * pDriverHost, 
-    const char * pchUserDriverConfigDir, 
-    const char * pchDriverInstallDir )
-{
-    vr::EVRInitError result= vr::VRInitError_Driver_Failed;
-
-    switch(driverMode)
-    {
-    case vr::ClientDriverMode_Normal:
-        InitDriverLog( pDriverLog );
-        m_pDriverHost = pDriverHost;
-        result= vr::VRInitError_None;
-        break;
-    case vr::ClientDriverMode_Watchdog: // client should return VRInitError_Init_LowPowerWatchdogNotSupported if it can't support this mode
-        result= vr::VRInitError_Init_LowPowerWatchdogNotSupported;
-        break;
-    }
-
-    return result;
-}
-
-void CClientDriver_PSMoveService::Cleanup()
-{
-}
-
-bool CClientDriver_PSMoveService::BIsHmdPresent( const char * pchUserConfigDir )
-{
-    return false;
-}
-
-vr::EVRInitError CClientDriver_PSMoveService::SetDisplayId( const char * pchDisplayId )
-{
-    return vr::VRInitError_None;
-    //return vr::VRInitError_Driver_HmdUnknown;
-}
-
-vr::HiddenAreaMesh_t CClientDriver_PSMoveService::GetHiddenAreaMesh( vr::EVREye eEye )
-{
-    vr::HiddenAreaMesh_t hiddenAreaMesh= vr::HiddenAreaMesh_t();
-
-    return hiddenAreaMesh;
-}
-
-uint32_t CClientDriver_PSMoveService::GetMCImage( uint32_t * pImgWidth, uint32_t * pImgHeight, uint32_t * pChannels, void * pDataBuffer, uint32_t unBufferLen )
-{
-    uint32_t image= uint32_t();
-
-    return image;
-}
-
-//==================================================================================================
-// Tracked Device Driver
-//==================================================================================================
-
-CPSMoveTrackedDeviceLatest::CPSMoveTrackedDeviceLatest(vr::IServerDriverHost * pDriverHost)
-    : m_pDriverHost(pDriverHost)
-    , m_properties_dirty(false)
-    , m_unSteamVRTrackedDeviceId(vr::k_unTrackedDeviceIndexInvalid)
-{
-    memset(&m_Pose, 0, sizeof(m_Pose));
-    m_Pose.result = vr::TrackingResult_Uninitialized;
-
-    // By default, assume that the tracked devices are in the tracking space as OpenVR
-    m_Pose.qWorldFromDriverRotation.w = 1.f;
-    m_Pose.qWorldFromDriverRotation.x = 0.f;
-    m_Pose.qWorldFromDriverRotation.y = 0.f;
-    m_Pose.qWorldFromDriverRotation.z = 0.f;
-    m_Pose.vecWorldFromDriverTranslation[0] = 0.f;
-    m_Pose.vecWorldFromDriverTranslation[1] = 0.f;
-    m_Pose.vecWorldFromDriverTranslation[2] = 0.f;
-
-    m_firmware_revision = 0x0001;
-    m_hardware_revision = 0x0001;
-}
-
-CPSMoveTrackedDeviceLatest::~CPSMoveTrackedDeviceLatest()
-{
-
-}
-
-// Shared Implementation of vr::ITrackedDeviceServerDriver
-vr::EVRInitError CPSMoveTrackedDeviceLatest::Activate(uint32_t unObjectId)
-{
-    DriverLog("CPSMoveTrackedDeviceLatest::Activate: %s is object id %d\n", GetSerialNumber(), unObjectId);
-    m_unSteamVRTrackedDeviceId = unObjectId;
-
-    return vr::VRInitError_None;
-}
-
-void CPSMoveTrackedDeviceLatest::Deactivate() 
-{
-    DriverLog("CPSMoveTrackedDeviceLatest::Deactivate: %s was object id %d\n", GetSerialNumber(), m_unSteamVRTrackedDeviceId);
-    m_unSteamVRTrackedDeviceId = vr::k_unTrackedDeviceIndexInvalid;
-}
-
-void CPSMoveTrackedDeviceLatest::PowerOff()
-{
-    //###HipsterSloth $TODO - No good way to do this at the moment
-}
-
-void *CPSMoveTrackedDeviceLatest::GetComponent(const char *pchComponentNameAndVersion)
-{
-    return NULL;
-}
-
-void CPSMoveTrackedDeviceLatest::DebugRequest(
-    const char * pchRequest,
-    char * pchResponseBuffer,
-    uint32_t unResponseBufferSize)
-{
-
-}
-
-vr::DriverPose_t CPSMoveTrackedDeviceLatest::GetPose()
-{
-    // This is only called at startup to synchronize with the driver.
-    // Future updates are driven by our thread calling TrackedDevicePoseUpdated()
-    return m_Pose;
-}
-
-bool CPSMoveTrackedDeviceLatest::GetBoolTrackedDeviceProperty(
-    vr::ETrackedDeviceProperty prop, 
-    vr::ETrackedPropertyError * pError)
-{
-    bool bBoolResult = false;
-
-    switch (prop)
-    {
-    // Not sure about this property yet
-    //case vr::Prop_CanUnifyCoordinateSystemWithHmd_Bool:
-    //    bBoolResult = true;
-    //    *pError = vr::TrackedProp_Success;
-    //    break;
-    case vr::Prop_Firmware_UpdateAvailable_Bool:
-    case vr::Prop_Firmware_ManualUpdate_Bool:
-    case vr::Prop_ContainsProximitySensor_Bool:
-    case vr::Prop_HasCamera_Bool:
-    case vr::Prop_Firmware_ForceUpdateRequired_Bool:
-    case vr::Prop_DeviceCanPowerOff_Bool:
-        bBoolResult = false;
-        *pError = vr::TrackedProp_Success;
-        break;
-    default:
-        *pError = vr::TrackedProp_ValueNotProvidedByDevice;
-    }
-
-    return bBoolResult;
-}
-
-float CPSMoveTrackedDeviceLatest::GetFloatTrackedDeviceProperty(
-    vr::ETrackedDeviceProperty prop, 
-    vr::ETrackedPropertyError * pError)
-{
-    *pError = vr::TrackedProp_ValueNotProvidedByDevice;
-    return 0.0f;
-}
-
-int32_t CPSMoveTrackedDeviceLatest::GetInt32TrackedDeviceProperty(
-    vr::ETrackedDeviceProperty prop,
-    vr::ETrackedPropertyError * pError)
-{
-    *pError = vr::TrackedProp_ValueNotProvidedByDevice;
-    return 0;
-}
-
-uint64_t CPSMoveTrackedDeviceLatest::GetUint64TrackedDeviceProperty(
-    vr::ETrackedDeviceProperty prop,
-    vr::ETrackedPropertyError * pError)
-{
-    uint64_t ulRetVal = 0;
-
-    switch (prop)
-    {
-    case vr::Prop_HardwareRevision_Uint64:
-        ulRetVal = m_hardware_revision;
-        *pError = vr::TrackedProp_Success;
-        break;
-
-    case vr::Prop_FirmwareVersion_Uint64:
-        ulRetVal = m_firmware_revision;
-        *pError = vr::TrackedProp_Success;
-        break;
-    default:
-        *pError = vr::TrackedProp_ValueNotProvidedByDevice;
-    }
-
-    return ulRetVal;
-}
-
-vr::HmdMatrix34_t CPSMoveTrackedDeviceLatest::GetMatrix34TrackedDeviceProperty(
-    vr::ETrackedDeviceProperty prop,
-    vr::ETrackedPropertyError *pError)
-{
-    *pError = vr::TrackedProp_ValueNotProvidedByDevice;
-    return vr::HmdMatrix34_t();
-}
-
-uint32_t CPSMoveTrackedDeviceLatest::GetStringTrackedDeviceProperty(
-    vr::ETrackedDeviceProperty prop, 
-    char * pchValue,
-    uint32_t unBufferSize,
-    vr::ETrackedPropertyError * pError)
-{
-    std::ostringstream ssRetVal;
-
-    switch (prop)
-    {
-    case vr::Prop_SerialNumber_String:
-        ssRetVal << m_strSerialNumber;
-        break;
-
-    case vr::Prop_ManufacturerName_String:
-        ssRetVal << "Sony";
-        break;
-
-    case vr::Prop_ModelNumber_String:
-        ssRetVal << "PSMove";
-        break;
-
-    case vr::Prop_TrackingFirmwareVersion_String:
-        ssRetVal << "cd.firmware_revision=" << m_firmware_revision;
-        break;
-
-    case vr::Prop_HardwareRevision_String:
-        ssRetVal << "cd.hardware_revision=" << m_hardware_revision;
-        break;
-    }
-
-    std::string sRetVal = ssRetVal.str();
-    if (sRetVal.empty())
-    {
-        *pError = vr::TrackedProp_ValueNotProvidedByDevice;
-        return 0;
-    }
-    else if (sRetVal.size() + 1 > unBufferSize)
-    {
-        *pError = vr::TrackedProp_BufferTooSmall;
-        return static_cast<uint32_t>(sRetVal.size() + 1);  // caller needs to know how to size buffer
-    }
-    else
-    {
-        snprintf(pchValue, unBufferSize, sRetVal.c_str());
-        *pError = vr::TrackedProp_Success;
-        return static_cast<uint32_t>(sRetVal.size() + 1);
-    }
-}
-
-// CPSMoveTrackedDeviceLatest Interface
-vr::ETrackedDeviceClass CPSMoveTrackedDeviceLatest::GetTrackedDeviceClass() const
-{
-    return vr::TrackedDeviceClass_Invalid;
-}
-
-bool CPSMoveTrackedDeviceLatest::IsActivated() const
-{
-    return m_unSteamVRTrackedDeviceId != vr::k_unTrackedDeviceIndexInvalid;
-}
-
-void CPSMoveTrackedDeviceLatest::Update()
-{
-    if (IsActivated() && m_properties_dirty)
-    {
-        m_pDriverHost->TrackedDevicePropertiesChanged(m_unSteamVRTrackedDeviceId);
-        m_properties_dirty= false;
-    }
-}
-
-void CPSMoveTrackedDeviceLatest::RefreshWorldFromDriverPose()
-{
-    const PSMovePose worldFromDriverPose = g_ServerTrackedDeviceProvider.GetWorldFromDriverPose();
-
-    // Transform used to convert from PSMove Tracking space to OpenVR Tracking Space
-    m_Pose.qWorldFromDriverRotation.w = worldFromDriverPose.Orientation.w;
-    m_Pose.qWorldFromDriverRotation.x = worldFromDriverPose.Orientation.x;
-    m_Pose.qWorldFromDriverRotation.y = worldFromDriverPose.Orientation.y;
-    m_Pose.qWorldFromDriverRotation.z = worldFromDriverPose.Orientation.z;
-    m_Pose.vecWorldFromDriverTranslation[0] = worldFromDriverPose.Position.x * k_fScalePSMoveAPIToMeters;
-    m_Pose.vecWorldFromDriverTranslation[1] = worldFromDriverPose.Position.y * k_fScalePSMoveAPIToMeters;
-    m_Pose.vecWorldFromDriverTranslation[2] = worldFromDriverPose.Position.z * k_fScalePSMoveAPIToMeters;
-}
-
-const char *CPSMoveTrackedDeviceLatest::GetSerialNumber() const
-{
-    return m_strSerialNumber.c_str();
-}
-
-//==================================================================================================
-// Controller Driver
-//==================================================================================================
-
-CPSMoveControllerLatest::CPSMoveControllerLatest( vr::IServerDriverHost * pDriverHost, int controllerId, const char *serialNo )
-    : CPSMoveTrackedDeviceLatest(pDriverHost)
-    , m_nControllerId(controllerId)
-    , m_controller_view(nullptr)
-    , m_nPoseSequenceNumber(0)
-    , m_bIsBatteryCharging(false)
-    , m_fBatteryChargeFraction(1.f)
-	, m_bRumbleSuppressed(false)
-    , m_pendingHapticPulseDuration(0)
-    , m_lastTimeRumbleSent()
-    , m_lastTimeRumbleSentValid(false)
-	, m_fVirtuallExtendControllersZ(0.0f)
-	, m_fVirtuallExtendControllersY(0.0f)
-{
-    char buf[256];
-    GenerateControllerSerialNumber(buf, sizeof(buf), controllerId);
-    m_strSerialNumber = buf;
-
-	if (serialNo != NULL) {
-		m_strSerialNo = serialNo;
-	}
-
-    // Tell psmoveapi that we are listening to this controller id
-    m_controller_view = ClientPSMoveAPI::allocate_controller_view(controllerId);
-
-    memset(&m_ControllerState, 0, sizeof(vr::VRControllerState_t));
-
-    // Load config from steamvr.vrsettings
-    vr::IVRSettings *pSettings= m_pDriverHost->GetSettings(vr::IVRSettings_Version);
-
-    // Map every button to the system button initially
-    memset(psButtonIDToVRButtonID, vr::k_EButton_System, k_EPSButtonID_Count*sizeof(vr::EVRButtonId));
-
-	// Map every button to not be associated with any touchpad direction, initially
-	memset(psButtonIDToVrTouchpadDirection, k_EVRTouchpadDirection_None, k_EPSButtonID_Count*sizeof(vr::EVRButtonId));
-
-    // Load the button remapping from the settings for all possible controller buttons   
-    LoadButtonMapping(pSettings, ePSButtonID::k_EPSButtonID_PS, vr::k_EButton_System, k_EVRTouchpadDirection_None);
-    LoadButtonMapping(pSettings, ePSButtonID::k_EPSButtonID_Left, vr::k_EButton_DPad_Left, k_EVRTouchpadDirection_None);
-    LoadButtonMapping(pSettings, ePSButtonID::k_EPSButtonID_Up, vr::k_EButton_DPad_Up, k_EVRTouchpadDirection_None);
-    LoadButtonMapping(pSettings, ePSButtonID::k_EPSButtonID_Right, vr::k_EButton_DPad_Right, k_EVRTouchpadDirection_None);
-    LoadButtonMapping(pSettings, ePSButtonID::k_EPSButtonID_Down, vr::k_EButton_DPad_Down, k_EVRTouchpadDirection_None);
-    LoadButtonMapping(pSettings, ePSButtonID::k_EPSButtonID_Move, vr::k_EButton_SteamVR_Touchpad, k_EVRTouchpadDirection_None);
-    LoadButtonMapping(pSettings, ePSButtonID::k_EPSButtonID_Trackpad, vr::k_EButton_SteamVR_Touchpad, k_EVRTouchpadDirection_None);
-    LoadButtonMapping(pSettings, ePSButtonID::k_EPSButtonID_Trigger, vr::k_EButton_SteamVR_Trigger, k_EVRTouchpadDirection_None);
-    LoadButtonMapping(pSettings, ePSButtonID::k_EPSButtonID_Triangle, (vr::EVRButtonId)8, k_EVRTouchpadDirection_None);
-    LoadButtonMapping(pSettings, ePSButtonID::k_EPSButtonID_Square, (vr::EVRButtonId)9, k_EVRTouchpadDirection_None);
-    LoadButtonMapping(pSettings, ePSButtonID::k_EPSButtonID_Circle, (vr::EVRButtonId)10, k_EVRTouchpadDirection_None);
-    LoadButtonMapping(pSettings, ePSButtonID::k_EPSButtonID_Cross, (vr::EVRButtonId)11, k_EVRTouchpadDirection_None);
-    LoadButtonMapping(pSettings, ePSButtonID::k_EPSButtonID_Select, vr::k_EButton_Grip, k_EVRTouchpadDirection_None);
-    LoadButtonMapping(pSettings, ePSButtonID::k_EPSButtonID_Share, vr::k_EButton_ApplicationMenu, k_EVRTouchpadDirection_None);
-    LoadButtonMapping(pSettings, ePSButtonID::k_EPSButtonID_Start, vr::k_EButton_ApplicationMenu, k_EVRTouchpadDirection_None);
-    LoadButtonMapping(pSettings, ePSButtonID::k_EPSButtonID_Options, vr::k_EButton_ApplicationMenu, k_EVRTouchpadDirection_None);
-    LoadButtonMapping(pSettings, ePSButtonID::k_EPSButtonID_L1, vr::k_EButton_SteamVR_Trigger, k_EVRTouchpadDirection_None);
-    LoadButtonMapping(pSettings, ePSButtonID::k_EPSButtonID_L2, vr::k_EButton_SteamVR_Trigger, k_EVRTouchpadDirection_None);
-    LoadButtonMapping(pSettings, ePSButtonID::k_EPSButtonID_L3, vr::k_EButton_Grip, k_EVRTouchpadDirection_None);
-    LoadButtonMapping(pSettings, ePSButtonID::k_EPSButtonID_R1, vr::k_EButton_SteamVR_Trigger, k_EVRTouchpadDirection_None);
-    LoadButtonMapping(pSettings, ePSButtonID::k_EPSButtonID_R2, vr::k_EButton_SteamVR_Trigger, k_EVRTouchpadDirection_None);
-    LoadButtonMapping(pSettings, ePSButtonID::k_EPSButtonID_R3, vr::k_EButton_Grip, k_EVRTouchpadDirection_None);
-
-	// Load the rumble settings
-	m_bRumbleSuppressed= pSettings->GetBool("psmove", "rumble_suppressed", m_bRumbleSuppressed);
-
-	// Grab the settings associated with mapping spatial movement to touchpad axes.
-	if (pSettings != nullptr)
-	{
-		vr::EVRSettingsError fetchError;
-		m_bUseSpatialOffsetAfterTouchpadPressAsTouchpadAxis
-			= pSettings->GetBool("psmove", "use_spatial_offset_after_touchpad_press_as_touchpad_axis", true, &fetchError);
-
-		m_fMetersPerTouchpadAxisUnits
-			= pSettings->GetFloat("psmove", "meters_per_touchpad_units", 0.075f, &fetchError);
-
-		m_fVirtuallExtendControllersY = pSettings->GetFloat("psmove_settings", "psmove_extend_y", 0.0f, &fetchError);
-		m_fVirtuallExtendControllersZ = pSettings->GetFloat("psmove_settings", "psmove_extend_z", 0.0f, &fetchError);
-
-		#if LOG_TOUCHPAD_EMULATION != 0
-			DriverLog("use_spatial_offset_after_touchpad_press_as_touchpad_axis: %d\n", m_bUseSpatialOffsetAfterTouchpadPressAsTouchpadAxis);
-			DriverLog("meters_per_touchpad_units: %f\n", m_fMetersPerTouchpadAxisUnits);
-		#endif
-	}
-
-}
-
-CPSMoveControllerLatest::~CPSMoveControllerLatest()
-{
-    ClientPSMoveAPI::free_controller_view(m_controller_view);
-}
-
-void CPSMoveControllerLatest::LoadButtonMapping(
-    vr::IVRSettings *pSettings,
-    const CPSMoveControllerLatest::ePSButtonID psButtonID,
-    const vr::EVRButtonId defaultVRButtonID,
-	const eVRTouchpadDirection defaultTouchpadDirection)
-{
-
-    vr::EVRButtonId vrButtonID = defaultVRButtonID;
-	eVRTouchpadDirection vrTouchpadDirection = defaultTouchpadDirection;
-
-    if (pSettings != nullptr)
-    {
-        const char *szPSButtonName = k_PSButtonNames[psButtonID];
-        char remapButtonToButtonString[32];
-        vr::EVRSettingsError fetchError;
-        pSettings->GetString("psmove", szPSButtonName, remapButtonToButtonString, 32, "", &fetchError);
-
-        if (fetchError == vr::VRSettingsError_None)
-        {
-            for (int vr_button_index = 0; vr_button_index < k_max_vr_buttons; ++vr_button_index)
-            {
-                if (strcasecmp(remapButtonToButtonString, k_VRButtonNames[vr_button_index]) == 0)
-                {
-                    vrButtonID = static_cast<vr::EVRButtonId>(vr_button_index);
-                    break;
-                }
-            }
-        }
-
-		char remapButtonToTouchpadDirectionString[32];
-		pSettings->GetString("psmove_touchpad_directions", szPSButtonName, remapButtonToTouchpadDirectionString, 32, "", &fetchError);
-
-		if (fetchError == vr::VRSettingsError_None)
-		{
-			for (int vr_touchpad_direction_index = 0; vr_touchpad_direction_index < k_max_vr_touchpad_directions; ++vr_touchpad_direction_index)
-			{
-				if (strcasecmp(remapButtonToTouchpadDirectionString, k_VRTouchpadDirectionNames[vr_touchpad_direction_index]) == 0)
-				{
-					vrTouchpadDirection = static_cast<eVRTouchpadDirection>(vr_touchpad_direction_index);
-					break;
-				}
-			}
-		}
-    }
-
-    // Save the mapping
-    psButtonIDToVRButtonID[psButtonID] = vrButtonID;
-	psButtonIDToVrTouchpadDirection[psButtonID] = vrTouchpadDirection;
-}
-
-vr::EVRInitError CPSMoveControllerLatest::Activate(uint32_t unObjectId)
-{
-    vr::EVRInitError result = CPSMoveTrackedDeviceLatest::Activate(unObjectId);
-
-    if (result == vr::VRInitError_None)
-    {
-        // Poll the latest WorldFromDriverPose transform we got from the service
-        // Transform used to convert from PSMove Tracking space to OpenVR Tracking Space
-        RefreshWorldFromDriverPose();
-
-        ClientPSMoveAPI::register_callback(
-            ClientPSMoveAPI::start_controller_data_stream(
-                m_controller_view, 
-                ClientPSMoveAPI::includePositionData | ClientPSMoveAPI::includePhysicsData),
-            CPSMoveControllerLatest::start_controller_response_callback,
-            this);
-    }
-
-    return result;
-}
-
-void CPSMoveControllerLatest::start_controller_response_callback(
-    const ClientPSMoveAPI::ResponseMessage *response, void *userdata)
-{
-    CPSMoveControllerLatest *controller= reinterpret_cast<CPSMoveControllerLatest *>(userdata);
-
-    if (response->result_code == ClientPSMoveAPI::_clientPSMoveResultCode_ok)
-    {
-        controller->m_properties_dirty= true;
-    }
-}
-
-void CPSMoveControllerLatest::Deactivate()
-{
-    ClientPSMoveAPI::stop_controller_data_stream(m_controller_view);
-}
-
-void *CPSMoveControllerLatest::GetComponent(const char *pchComponentNameAndVersion)
-{
-    if (!strcasecmp(pchComponentNameAndVersion, vr::IVRControllerComponent_Version))
-    {
-        return (vr::IVRControllerComponent*)this;
-    }
-
-    return NULL;
-}
-
-bool CPSMoveControllerLatest::GetBoolTrackedDeviceProperty(
-    vr::ETrackedDeviceProperty prop, 
-    vr::ETrackedPropertyError * pError)
-{
-    bool bBoolResult = false;
-
-    switch (prop)
-    {
-    case vr::Prop_WillDriftInYaw_Bool:
-        bBoolResult = false;
-        *pError = vr::TrackedProp_Success;
-        break;
-    case vr::Prop_DeviceIsWireless_Bool:
-        bBoolResult = false;
-        *pError = vr::TrackedProp_Success;
-        break;
-    case vr::Prop_DeviceIsCharging_Bool:
-        bBoolResult = m_bIsBatteryCharging;
-        *pError = vr::TrackedProp_Success;
-        break;
-    case vr::Prop_DeviceProvidesBatteryStatus_Bool:
-        bBoolResult = true;
-        *pError = vr::TrackedProp_Success;
-        break;
-    default:
-        *pError = vr::TrackedProp_ValueNotProvidedByDevice;
-    }
-
-    if (*pError == vr::TrackedProp_ValueNotProvidedByDevice)
-    {
-        bBoolResult= CPSMoveTrackedDeviceLatest::GetBoolTrackedDeviceProperty(prop, pError);
-    }
-
-    return bBoolResult;
-}
-
-float CPSMoveControllerLatest::GetFloatTrackedDeviceProperty(
-    vr::ETrackedDeviceProperty prop,
-    vr::ETrackedPropertyError * pError)
-{
-    float floatResult = 0.f;
-
-    switch (prop)
-    {
-    case vr::Prop_DeviceBatteryPercentage_Float: // 0 is empty, 1 is full
-        floatResult = m_fBatteryChargeFraction;
-        *pError = vr::TrackedProp_Success;
-        break;
-    default:
-        *pError = vr::TrackedProp_ValueNotProvidedByDevice;
-    }
-    
-    if (*pError == vr::TrackedProp_ValueNotProvidedByDevice)
-    {
-        floatResult = CPSMoveTrackedDeviceLatest::GetFloatTrackedDeviceProperty(prop, pError);
-    }
-
-    return floatResult;
-}
-
-int32_t CPSMoveControllerLatest::GetInt32TrackedDeviceProperty(
-    vr::ETrackedDeviceProperty prop,
-    vr::ETrackedPropertyError * pError)
-{
-    int32_t nRetVal = 0;
-
-    switch ( prop )
-    {
-    case vr::Prop_DeviceClass_Int32:
-        nRetVal = vr::TrackedDeviceClass_Controller;
-        *pError = vr::TrackedProp_Success;
-        break;
-
-    case vr::Prop_Axis0Type_Int32:
-        nRetVal = vr::k_eControllerAxis_Trigger;
-        *pError = vr::TrackedProp_Success;
-        break;
-
-    default:
-        *pError = vr::TrackedProp_ValueNotProvidedByDevice;
-        break;
-    }
-
-    if (*pError == vr::TrackedProp_ValueNotProvidedByDevice)
-    {
-        nRetVal = CPSMoveTrackedDeviceLatest::GetInt32TrackedDeviceProperty(prop, pError);
-    }
-
-    return nRetVal;
-}
-
-uint64_t CPSMoveControllerLatest::GetUint64TrackedDeviceProperty( 
-    vr::ETrackedDeviceProperty prop,
-    vr::ETrackedPropertyError * pError)
-{
-    uint64_t ulRetVal = 0;
-
-    switch ( prop )
-    {
-    case vr::Prop_SupportedButtons_Uint64:
-		{
-			for (int buttonIndex = 0; buttonIndex < static_cast<int>(k_EPSButtonID_Count); ++buttonIndex)
-			{
-				ulRetVal |= vr::ButtonMaskFromId( psButtonIDToVRButtonID[buttonIndex] );
-
-				if( psButtonIDToVrTouchpadDirection[buttonIndex] != k_EVRTouchpadDirection_None )
-				{
-					ulRetVal |= vr::ButtonMaskFromId(vr::k_EButton_SteamVR_Touchpad);
-				}
-			}
-			*pError = vr::TrackedProp_Success;
-			break;
-		}
-
-    default:
-        *pError = vr::TrackedProp_ValueNotProvidedByDevice;
-    }
-
-    if (*pError == vr::TrackedProp_ValueNotProvidedByDevice)
-    {
-        ulRetVal = CPSMoveTrackedDeviceLatest::GetUint64TrackedDeviceProperty(prop, pError);
-    }
-
-    return ulRetVal;
-}
-
-uint32_t CPSMoveControllerLatest::GetStringTrackedDeviceProperty(
-    vr::ETrackedDeviceProperty prop, 
-    char * pchValue, 
-    uint32_t unBufferSize, 
-    vr::ETrackedPropertyError * pError)
-{
-    std::ostringstream ssRetVal;
-
-    switch ( prop )
-    {
-    case vr::Prop_RenderModelName_String:
-        // The {psmove} syntax lets us refer to rendermodels that are installed
-        // in the driver's own resources/rendermodels directory.  The driver can
-        // still refer to SteamVR models like "generic_hmd".
-        switch(m_controller_view->GetControllerViewType())
-        {
-        case ClientControllerView::PSMove:
-            ssRetVal << "{psmove}psmove_controller";
-            break;
-        case ClientControllerView::PSNavi:
-            ssRetVal << "{psmove}navi_controller";
-            break;
-        case ClientControllerView::PSDualShock4:
-            ssRetVal << "{psmove}dualshock4_controller";
-            break;
-        default:
-            ssRetVal << "generic_controller";
-        }
-        break;
-    }
-
-    std::string sRetVal = ssRetVal.str();
-    if ( sRetVal.empty() )
-    {        
-        return CPSMoveTrackedDeviceLatest::GetStringTrackedDeviceProperty(prop, pchValue, unBufferSize, pError);
-    }
-    else if ( sRetVal.size() + 1 > unBufferSize )
-    {
-        *pError = vr::TrackedProp_BufferTooSmall;
-        return static_cast<uint32_t>(sRetVal.size() + 1);  // caller needs to know how to size buffer
-    }
-    else
-    {
-        snprintf( pchValue, unBufferSize, sRetVal.c_str() );
-        *pError = vr::TrackedProp_Success;
-        return static_cast<uint32_t>(sRetVal.size() + 1);
-    }
-}
-
-vr::VRControllerState_t CPSMoveControllerLatest::GetControllerState()
-{
-    return m_ControllerState;
-}
-
-bool CPSMoveControllerLatest::TriggerHapticPulse( uint32_t unAxisId, uint16_t usPulseDurationMicroseconds )
-{
-    m_pendingHapticPulseDuration = usPulseDurationMicroseconds;
-    UpdateRumbleState();
-
-    return true;
-}
-
-void CPSMoveControllerLatest::SendButtonUpdates( ButtonUpdate ButtonEvent, uint64_t ulMask )
-{
-    if ( !ulMask )
-        return;
-
-    for ( int i = 0; i< vr::k_EButton_Max; i++ )
-    {
-        vr::EVRButtonId button = ( vr::EVRButtonId )i;
-
-        uint64_t bit = ButtonMaskFromId( button );
-
-        if ( bit & ulMask )
-        {
-            ( m_pDriverHost->*ButtonEvent )( m_unSteamVRTrackedDeviceId, button, 0.0 );
-        }
-    }
-}
-
-void CPSMoveControllerLatest::UpdateControllerState()
-{
-    assert(m_controller_view != nullptr);
-    assert(m_controller_view->GetIsConnected());
-
-    vr::VRControllerState_t NewState = { 0 };
-
-    // Changing unPacketNum tells anyone polling state that something might have
-    // changed.  We don't try to be precise about that here.
-    NewState.unPacketNum = m_ControllerState.unPacketNum + 1;
-   
-    switch (m_controller_view->GetControllerViewType())
-    {
-    case ClientControllerView::eControllerType::PSMove:
-        {
-            const ClientPSMoveView &clientView = m_controller_view->GetPSMoveView();
-
-            bool bStartWasPressed = (m_ControllerState.ulButtonPressed & vr::ButtonMaskFromId(psButtonIDToVRButtonID[k_EPSButtonID_Start])) > 0;
-            bool bSelectWasPressed = (m_ControllerState.ulButtonPressed & vr::ButtonMaskFromId(psButtonIDToVRButtonID[k_EPSButtonID_Select])) > 0;
-
-            bool bSquareWasPressed = (m_ControllerState.ulButtonPressed & vr::ButtonMaskFromId(psButtonIDToVRButtonID[k_EPSButtonID_Square])) > 0;
-            bool bCrossWasPressed = (m_ControllerState.ulButtonPressed & vr::ButtonMaskFromId(psButtonIDToVRButtonID[k_EPSButtonID_Cross])) > 0;
-            bool bTriangleWasPressed = (m_ControllerState.ulButtonPressed & vr::ButtonMaskFromId(psButtonIDToVRButtonID[k_EPSButtonID_Triangle])) > 0;
-            bool bCircleWasPressed = (m_ControllerState.ulButtonPressed & vr::ButtonMaskFromId(psButtonIDToVRButtonID[k_EPSButtonID_Circle])) > 0;
-
-            // If start and select are released at the same time, recenter the controller orientation pose 
-            if (bStartWasPressed && !clientView.GetButtonStart() &&
-                bSelectWasPressed && !clientView.GetButtonSelect())
-            {
-                ClientPSMoveAPI::reset_pose(m_controller_view);
-            }
-
-            // If square, cross, triangle, and circle are released at the same time, re-align the psmove tracking space with the  
-            if (bSquareWasPressed && !clientView.GetButtonSquare() &&
-                bCrossWasPressed && !clientView.GetButtonCross() &&
-                bTriangleWasPressed && !clientView.GetButtonTriangle() &&
-                bCircleWasPressed && !clientView.GetButtonCircle())
-            {
-                //RealignHMDTrackingSpace();
-            }
-
-			UpdateControllerStateFromPsMoveButtonState(k_EPSButtonID_Circle, clientView.GetButtonCircle(), &NewState);
-			UpdateControllerStateFromPsMoveButtonState(k_EPSButtonID_Cross, clientView.GetButtonCross(), &NewState);
-			UpdateControllerStateFromPsMoveButtonState(k_EPSButtonID_Move, clientView.GetButtonMove(), &NewState);
-			UpdateControllerStateFromPsMoveButtonState(k_EPSButtonID_PS, clientView.GetButtonPS(), &NewState);
-			UpdateControllerStateFromPsMoveButtonState(k_EPSButtonID_Select, clientView.GetButtonSelect(), &NewState);
-			UpdateControllerStateFromPsMoveButtonState(k_EPSButtonID_Square, clientView.GetButtonSquare(), &NewState);
-			UpdateControllerStateFromPsMoveButtonState(k_EPSButtonID_Start, clientView.GetButtonStart(), &NewState);
-			UpdateControllerStateFromPsMoveButtonState(k_EPSButtonID_Triangle, clientView.GetButtonTriangle(), &NewState);
-			UpdateControllerStateFromPsMoveButtonState(k_EPSButtonID_Trigger, clientView.GetButtonTrigger(), &NewState);
-
-
-			if (m_bUseSpatialOffsetAfterTouchpadPressAsTouchpadAxis)
-			{
-				static const uint64_t s_kTouchpadButtonMask = vr::ButtonMaskFromId(vr::k_EButton_SteamVR_Touchpad);
-				if (NewState.ulButtonPressed & s_kTouchpadButtonMask)
-				{
-					if (!(m_ControllerState.ulButtonPressed & s_kTouchpadButtonMask))
-					{
-						// Just pressed.
-						const ClientPSMoveView &view = m_controller_view->GetPSMoveView();
-						m_driverSpaceRotationAtTouchpadPressTime = view.GetOrientation();
-
-						GetMetersPosInRotSpace(&m_posMetersAtTouchpadPressTime, m_driverSpaceRotationAtTouchpadPressTime);
-
-						#if LOG_TOUCHPAD_EMULATION != 0
-							DriverLog("Touchpad pressed! At (%f, %f, %f) meters relative to orientation\n",
-								m_posMetersAtTouchpadPressTime.i, m_posMetersAtTouchpadPressTime.j, m_posMetersAtTouchpadPressTime.k);
-						#endif
-					}
-					else
-					{
-						// Held!
-						PSMoveFloatVector3 newPosMeters;
-						GetMetersPosInRotSpace(&newPosMeters, m_driverSpaceRotationAtTouchpadPressTime);
-
-						PSMoveFloatVector3 offsetMeters = newPosMeters - m_posMetersAtTouchpadPressTime;
-
-						#if LOG_TOUCHPAD_EMULATION != 0
-							DriverLog("Touchpad held! Relative position (%f, %f, %f) meters\n",
-								offsetMeters.i, offsetMeters.j, offsetMeters.k);
-						#endif
-
-						NewState.rAxis[0].x = offsetMeters.i / m_fMetersPerTouchpadAxisUnits;
-						NewState.rAxis[0].x = fminf( fmaxf(NewState.rAxis[0].x, -1.0f), 1.0f );
-
-						NewState.rAxis[0].y = -offsetMeters.k / m_fMetersPerTouchpadAxisUnits;
-						NewState.rAxis[0].y = fminf(fmaxf(NewState.rAxis[0].y, -1.0f), 1.0f);
-
-						#if LOG_TOUCHPAD_EMULATION != 0
-						DriverLog("Touchpad axis at (%f, %f) \n",
-							NewState.rAxis[0].x, NewState.rAxis[0].y);
-						#endif
-					}
-				}
-			}
-
-
-			if (NewState.rAxis[0].x != m_ControllerState.rAxis[0].x || NewState.rAxis[0].y != m_ControllerState.rAxis[0].y)
-				m_pDriverHost->TrackedDeviceAxisUpdated(m_unSteamVRTrackedDeviceId, 0, NewState.rAxis[0]);
-
-
-            NewState.rAxis[1].x = clientView.GetTriggerValue();
-            NewState.rAxis[1].y = 0.f;
-
-			if (NewState.rAxis[1].x != m_ControllerState.rAxis[1].x)
-                m_pDriverHost->TrackedDeviceAxisUpdated(m_unSteamVRTrackedDeviceId, 1, NewState.rAxis[1]);
-
-        } break;
-    case ClientControllerView::eControllerType::PSNavi:
-        {
-            const ClientPSNaviView &clientView = m_controller_view->GetPSNaviView();
-
-            if (clientView.GetButtonL1())
-                NewState.ulButtonPressed |= vr::ButtonMaskFromId(psButtonIDToVRButtonID[k_EPSButtonID_L1]);
-            if (clientView.GetButtonL2())
-                NewState.ulButtonPressed |= vr::ButtonMaskFromId(psButtonIDToVRButtonID[k_EPSButtonID_L2]);
-            if (clientView.GetButtonL3())
-                NewState.ulButtonPressed |= vr::ButtonMaskFromId(psButtonIDToVRButtonID[k_EPSButtonID_L3]);
-            if (clientView.GetButtonCircle())
-                NewState.ulButtonPressed |= vr::ButtonMaskFromId(psButtonIDToVRButtonID[k_EPSButtonID_Circle]);
-            if (clientView.GetButtonCross())
-                NewState.ulButtonPressed |= vr::ButtonMaskFromId(psButtonIDToVRButtonID[k_EPSButtonID_Cross]);
-            if (clientView.GetButtonPS())
-                NewState.ulButtonPressed |= vr::ButtonMaskFromId(psButtonIDToVRButtonID[k_EPSButtonID_PS]);
-            if (clientView.GetButtonTrigger())
-                NewState.ulButtonPressed |= vr::ButtonMaskFromId(psButtonIDToVRButtonID[k_EPSButtonID_Trigger]);
-            if (clientView.GetButtonDPadUp())
-                NewState.ulButtonPressed |= vr::ButtonMaskFromId(psButtonIDToVRButtonID[k_EPSButtonID_Up]);
-            if (clientView.GetButtonDPadDown())
-                NewState.ulButtonPressed |= vr::ButtonMaskFromId(psButtonIDToVRButtonID[k_EPSButtonID_Down]);
-            if (clientView.GetButtonDPadLeft())
-                NewState.ulButtonPressed |= vr::ButtonMaskFromId(psButtonIDToVRButtonID[k_EPSButtonID_Left]);
-            if (clientView.GetButtonDPadRight())
-                NewState.ulButtonPressed |= vr::ButtonMaskFromId(psButtonIDToVRButtonID[k_EPSButtonID_Right]);
-
-            NewState.rAxis[0].x = clientView.GetStickXAxis();
-            NewState.rAxis[0].y = clientView.GetStickYAxis();
-
-            NewState.rAxis[1].x = clientView.GetTriggerValue();
-            NewState.rAxis[1].y = 0.f;
-
-            if (NewState.rAxis[0].x != m_ControllerState.rAxis[0].x || NewState.rAxis[0].y != m_ControllerState.rAxis[0].y)
-                m_pDriverHost->TrackedDeviceAxisUpdated(m_unSteamVRTrackedDeviceId, 0, NewState.rAxis[0]);
-            if (NewState.rAxis[1].x != m_ControllerState.rAxis[1].x)
-                m_pDriverHost->TrackedDeviceAxisUpdated(m_unSteamVRTrackedDeviceId, 1, NewState.rAxis[1]);
-        } break;
-    case ClientControllerView::eControllerType::PSDualShock4:
-        {
-            const ClientPSDualShock4View &clientView = m_controller_view->GetPSDualShock4View();
-
-            if (clientView.GetButtonL1())
-                NewState.ulButtonPressed |= vr::ButtonMaskFromId(psButtonIDToVRButtonID[k_EPSButtonID_L1]);
-            if (clientView.GetButtonL2())
-                NewState.ulButtonPressed |= vr::ButtonMaskFromId(psButtonIDToVRButtonID[k_EPSButtonID_L2]);
-            if (clientView.GetButtonL3())
-                NewState.ulButtonPressed |= vr::ButtonMaskFromId(psButtonIDToVRButtonID[k_EPSButtonID_L3]);
-            if (clientView.GetButtonR1())
-                NewState.ulButtonPressed |= vr::ButtonMaskFromId(psButtonIDToVRButtonID[k_EPSButtonID_R1]);
-            if (clientView.GetButtonR2())
-                NewState.ulButtonPressed |= vr::ButtonMaskFromId(psButtonIDToVRButtonID[k_EPSButtonID_R2]);
-            if (clientView.GetButtonR3())
-                NewState.ulButtonPressed |= vr::ButtonMaskFromId(psButtonIDToVRButtonID[k_EPSButtonID_R3]);
-
-            if (clientView.GetButtonCircle())
-                NewState.ulButtonPressed |= vr::ButtonMaskFromId(psButtonIDToVRButtonID[k_EPSButtonID_Circle]);
-            if (clientView.GetButtonCross())
-                NewState.ulButtonPressed |= vr::ButtonMaskFromId(psButtonIDToVRButtonID[k_EPSButtonID_Cross]);
-            if (clientView.GetButtonSquare())
-                NewState.ulButtonPressed |= vr::ButtonMaskFromId(psButtonIDToVRButtonID[k_EPSButtonID_Square]);
-            if (clientView.GetButtonTriangle())
-                NewState.ulButtonPressed |= vr::ButtonMaskFromId(psButtonIDToVRButtonID[k_EPSButtonID_Triangle]);
-
-            if (clientView.GetButtonDPadUp())
-                NewState.ulButtonPressed |= vr::ButtonMaskFromId(psButtonIDToVRButtonID[k_EPSButtonID_Up]);
-            if (clientView.GetButtonDPadDown())
-                NewState.ulButtonPressed |= vr::ButtonMaskFromId(psButtonIDToVRButtonID[k_EPSButtonID_Down]);
-            if (clientView.GetButtonDPadLeft())
-                NewState.ulButtonPressed |= vr::ButtonMaskFromId(psButtonIDToVRButtonID[k_EPSButtonID_Left]);
-            if (clientView.GetButtonDPadRight())
-                NewState.ulButtonPressed |= vr::ButtonMaskFromId(psButtonIDToVRButtonID[k_EPSButtonID_Right]);
-
-            if (clientView.GetButtonOptions())
-                NewState.ulButtonPressed |= vr::ButtonMaskFromId(psButtonIDToVRButtonID[k_EPSButtonID_Options]);
-            if (clientView.GetButtonShare())
-                NewState.ulButtonPressed |= vr::ButtonMaskFromId(psButtonIDToVRButtonID[k_EPSButtonID_Share]);
-            if (clientView.GetButtonTrackpad())
-                NewState.ulButtonPressed |= vr::ButtonMaskFromId(psButtonIDToVRButtonID[k_EPSButtonID_Trackpad]);
-            if (clientView.GetButtonPS())
-                NewState.ulButtonPressed |= vr::ButtonMaskFromId(psButtonIDToVRButtonID[k_EPSButtonID_PS]);
-
-            NewState.rAxis[0].x = clientView.GetLeftAnalogX();
-            NewState.rAxis[0].y = -clientView.GetLeftAnalogY();
-
-            NewState.rAxis[1].x = clientView.GetLeftTriggerValue();
-            NewState.rAxis[1].y = 0.f;
-
-            NewState.rAxis[2].x = clientView.GetRightAnalogX();
-            NewState.rAxis[2].y = -clientView.GetRightAnalogY();
-
-            NewState.rAxis[3].x = clientView.GetRightTriggerValue();
-            NewState.rAxis[3].y = 0.f;
-
-            if (NewState.rAxis[0].x != m_ControllerState.rAxis[0].x || NewState.rAxis[0].y != m_ControllerState.rAxis[0].y)
-                m_pDriverHost->TrackedDeviceAxisUpdated(m_unSteamVRTrackedDeviceId, 0, NewState.rAxis[0]);
-            if (NewState.rAxis[1].x != m_ControllerState.rAxis[1].x)
-                m_pDriverHost->TrackedDeviceAxisUpdated(m_unSteamVRTrackedDeviceId, 1, NewState.rAxis[1]);
-
-            if (NewState.rAxis[2].x != m_ControllerState.rAxis[2].x || NewState.rAxis[2].y != m_ControllerState.rAxis[2].y)
-                m_pDriverHost->TrackedDeviceAxisUpdated(m_unSteamVRTrackedDeviceId, 2, NewState.rAxis[2]);
-            if (NewState.rAxis[3].x != m_ControllerState.rAxis[3].x)
-                m_pDriverHost->TrackedDeviceAxisUpdated(m_unSteamVRTrackedDeviceId, 3, NewState.rAxis[3]);
-        } break;
-    }
-
-    // All pressed buttons are touched
-    NewState.ulButtonTouched |= NewState.ulButtonPressed;
-
-    uint64_t ulChangedTouched = NewState.ulButtonTouched ^ m_ControllerState.ulButtonTouched;
-    uint64_t ulChangedPressed = NewState.ulButtonPressed ^ m_ControllerState.ulButtonPressed;
-
-    SendButtonUpdates( &vr::IServerDriverHost::TrackedDeviceButtonTouched, ulChangedTouched & NewState.ulButtonTouched );
-    SendButtonUpdates( &vr::IServerDriverHost::TrackedDeviceButtonPressed, ulChangedPressed & NewState.ulButtonPressed );
-    SendButtonUpdates( &vr::IServerDriverHost::TrackedDeviceButtonUnpressed, ulChangedPressed & ~NewState.ulButtonPressed );
-    SendButtonUpdates( &vr::IServerDriverHost::TrackedDeviceButtonUntouched, ulChangedTouched & ~NewState.ulButtonTouched );
-
-    m_ControllerState = NewState;
-}
-
-
-void CPSMoveControllerLatest::UpdateControllerStateFromPsMoveButtonState(ePSButtonID buttonId, PSMoveButtonState buttonState, vr::VRControllerState_t* pControllerStateToUpdate)
-{
-	if (buttonState & PSMoveButton_PRESSED || buttonState & PSMoveButton_DOWN)
-	{
-		pControllerStateToUpdate->ulButtonPressed |= vr::ButtonMaskFromId( psButtonIDToVRButtonID[buttonId] );
-
-		if (psButtonIDToVrTouchpadDirection[buttonId] == k_EVRTouchpadDirection_Left)
-		{
-			pControllerStateToUpdate->rAxis[0].x = -1.0f;
-			pControllerStateToUpdate->ulButtonPressed |= vr::ButtonMaskFromId(vr::k_EButton_SteamVR_Touchpad);
-		}
-		else if (psButtonIDToVrTouchpadDirection[buttonId] == k_EVRTouchpadDirection_Right)
-		{
-			pControllerStateToUpdate->rAxis[0].x = 1.0f;
-			pControllerStateToUpdate->ulButtonPressed |= vr::ButtonMaskFromId(vr::k_EButton_SteamVR_Touchpad);
-		}
-		else if (psButtonIDToVrTouchpadDirection[buttonId] == k_EVRTouchpadDirection_Up)
-		{
-			pControllerStateToUpdate->rAxis[0].y = 1.0f;
-			pControllerStateToUpdate->ulButtonPressed |= vr::ButtonMaskFromId(vr::k_EButton_SteamVR_Touchpad);
-		}
-		else if (psButtonIDToVrTouchpadDirection[buttonId] == k_EVRTouchpadDirection_Down)
-		{
-			pControllerStateToUpdate->rAxis[0].y = -1.0f;
-			pControllerStateToUpdate->ulButtonPressed |= vr::ButtonMaskFromId(vr::k_EButton_SteamVR_Touchpad);
-		}
-	}
-}
-
-
-PSMoveQuaternion ExtractYawQuaternion(const PSMoveQuaternion &q)
-{
-    // Convert the quaternion to a basis matrix
-    const PSMoveMatrix3x3 hmd_orientation = PSMoveMatrix3x3::create(q);
-
-    // Extract the forward (z-axis) vector from the basis
-    const PSMoveFloatVector3 global_forward = PSMoveFloatVector3::create(0.f, 0.f, 1.f);
-    const PSMoveFloatVector3 &forward = hmd_orientation.basis_z();
-
-    // Compute the yaw angle (amount the z-axis has been rotated to it's current facing)
-    const float cos_yaw = PSMoveFloatVector3::dot(forward, global_forward);
-    const float half_yaw = acosf(fminf(fmaxf(cos_yaw, -1.f), 1.f)) / 2.f;
-
-    // Convert this yaw rotation back into a quaternion
-    PSMoveQuaternion yaw_quaternion =
-        PSMoveQuaternion::create(
-            cosf(half_yaw), // w = cos(theta/2)
-            0.f, sinf(half_yaw), 0.f); // (x, y, z) = sin(theta/2)*axis, where axis = (0, 1, 0)
-
-    return yaw_quaternion;
->>>>>>> 49d662df
-}
-
-PSMoveQuaternion ExtractPSMoveYawQuaternion(const PSMoveQuaternion &q)
-{
-	// Convert the quaternion to a basis matrix
-	const PSMoveMatrix3x3 psmove_basis = PSMoveMatrix3x3::create(q);
-
-	// Extract the forward (negative z-axis) vector from the basis
-	const PSMoveFloatVector3 global_forward = PSMoveFloatVector3::create(0.f, 0.f, -1.f);
-	const PSMoveFloatVector3 &forward = psmove_basis.basis_y();
-	PSMoveFloatVector3 forward2d = PSMoveFloatVector3::create(forward.i, 0.f, forward.k);
-	forward2d.normalize_with_default(global_forward);
-
-	// Compute the yaw angle (amount the z-axis has been rotated to it's current facing)
-	const float cos_yaw = PSMoveFloatVector3::dot(forward, global_forward);
-	float yaw = acosf(fminf(fmaxf(cos_yaw, -1.f), 1.f));
-
-	// Flip the sign of the yaw angle depending on if forward2d is to the left or right of global forward
-	const PSMoveFloatVector3 &global_up = *k_psmove_float_vector3_j;
-	PSMoveFloatVector3 yaw_axis = PSMoveFloatVector3::cross(global_forward, forward2d);
-	if (PSMoveFloatVector3::dot(yaw_axis, global_up) < 0)
-	{
-		yaw = -yaw;
-	}
-
-	// Convert this yaw rotation back into a quaternion
-	PSMoveQuaternion yaw_quaternion =
-		PSMoveQuaternion::concat(
-			PSMoveQuaternion::create(PSMoveFloatVector3::create((float)1.57079632679489661923, 0.f, 0.f)), // pitch 90 up first
-			PSMoveQuaternion::create(PSMoveFloatVector3::create(0, yaw, 0))); // Then apply the yaw
-
-	return yaw_quaternion;
-}
-
-void CPSMoveControllerLatest::GetMetersPosInRotSpace(PSMoveFloatVector3* pOutPosition, const PSMoveQuaternion& rRotation )
-{
-<<<<<<< HEAD
-	const ClientPSMoveView &view = m_controller_view->GetPSMoveView();
-
-	const PSMovePosition &position = view.GetPosition();
-
-	PSMoveFloatVector3 unrotatedPositionMeters
-		= PSMoveFloatVector3::create(
-			position.x * k_fScalePSMoveAPIToMeters,
-			position.y * k_fScalePSMoveAPIToMeters,
-			position.z * k_fScalePSMoveAPIToMeters);
-
-	PSMoveQuaternion viewOrientationInverse	= rRotation.inverse();
-
-	*pOutPosition	= viewOrientationInverse.rotate_vector(unrotatedPositionMeters);
-}
-
-void CPSMoveControllerLatest::StartRealignHMDTrackingSpace()
-{
-	#if LOG_REALIGN_TO_HMD != 0
-		DriverLog( "Begin CPSMoveControllerLatest::StartRealignHMDTrackingSpace()\n" );
-	#endif
-
-	if (m_trackingStatus != vr::TrackingResult_Calibrating_InProgress)
-	{
-		m_trackingStatus = vr::TrackingResult_Calibrating_InProgress;
-		RequestLatestHMDPose(0.f, CPSMoveControllerLatest::FinishRealignHMDTrackingSpace, this);
-	}
-}
-
-void CPSMoveControllerLatest::FinishRealignHMDTrackingSpace(
-	const PSMovePose &hmd_pose_raw_meters, 
-	void *userdata)
-{
-
-	CPSMoveControllerLatest* pThis = (CPSMoveControllerLatest*)userdata;
-
-	#if LOG_REALIGN_TO_HMD != 0
-		DriverLog("Begin CPSMoveControllerLatest::FinishRealignHMDTrackingSpace()\n");
-	#endif
-
-	PSMovePose hmd_pose_meters = hmd_pose_raw_meters;
-	DriverLog("hmd_pose_meters(raw): %s \n", PsMovePoseToString(hmd_pose_meters).c_str());
-
-	// Make the HMD orientation only contain a yaw
-	hmd_pose_meters.Orientation = ExtractHMDYawQuaternion(hmd_pose_raw_meters.Orientation);
-	DriverLog("hmd_pose_meters(yaw-only): %s \n", PsMovePoseToString(hmd_pose_meters).c_str());
-
-	// We have the transform of the HMD in world space. It and the controller aren't quite
-	// aligned -- the controller's local -Z axis (from the center to the glowing ball) is currently pointed 
-	// in the direction of the HMD's local +Y axis, and the controller's position is a few inches ahead of
-	// the HMD's on the HMD's local -Z axis. Transform the HMD's world space transform to where we expect the
-	// controller's world space transform to be.
-
-	PSMovePosition controllerLocalOffsetFromHmdPosition
-		= PSMovePosition::create(0.0f, 0.0f, -1.0f * pThis->m_fControllerMetersInFrontOfHmdAtCallibration);
-	PSMoveQuaternion controllerOrientationInHmdSpaceQuat =
-		PSMoveQuaternion::create(PSMoveFloatVector3::create((float)M_PI_2, 0.0f, 0.0f));
-	PSMovePose controllerPoseRelativeToHMD =
-		PSMovePose::create(controllerLocalOffsetFromHmdPosition, controllerOrientationInHmdSpaceQuat);
-	DriverLog("controllerPoseRelativeToHMD: %s \n", PsMovePoseToString(controllerPoseRelativeToHMD).c_str());
-
-	// Compute the expected psmove controller pose in HMD tracking space (i.e. "World Space")
-	PSMovePose controller_world_space_pose = PSMovePose::concat(controllerPoseRelativeToHMD, hmd_pose_meters);
-	DriverLog("controller_world_space_pose: %s \n", PsMovePoseToString(controller_world_space_pose).c_str());
-
-
-	// We now have the transform of the controller in world space -- controller_world_space_pose
-
-	// We also have the transform of the controller in driver space -- psmove_pose_meters
-
-	// We need the transform that goes from driver space to world space -- driver_pose_to_world_pose
-	// psmove_pose_meters * driver_pose_to_world_pose = controller_world_space_pose
-	// psmove_pose_meters.inverse() * psmove_pose_meters * driver_pose_to_world_pose = psmove_pose_meters.inverse() * controller_world_space_pose
-	// driver_pose_to_world_pose = psmove_pose_meters.inverse() * controller_world_space_pose
-
-	CPSMoveControllerLatest *controller = reinterpret_cast<CPSMoveControllerLatest *>(userdata);
-
-	// Get the current pose from the controller view instead of using the driver's cached
-	// value because the user may have triggered a pose reset, in which case the driver's
-	// cached pose might not yet be up to date by the time this callback is triggered.
-	PSMovePose psmove_pose_meters = controller->m_controller_view->GetPSMoveView().GetPose();
-	DriverLog("psmove_pose_meters(raw): %s \n", PsMovePoseToString(psmove_pose_meters).c_str());
-
-	// PSMove Position is in cm, but OpenVR stores position in meters
-	psmove_pose_meters.Position.x *= k_fScalePSMoveAPIToMeters;
-	psmove_pose_meters.Position.y *= k_fScalePSMoveAPIToMeters;
-	psmove_pose_meters.Position.z *= k_fScalePSMoveAPIToMeters;
-
-	// Snap the controller to a +90 degree pitch so that we get a clean yaw
-	psmove_pose_meters.Orientation = ExtractPSMoveYawQuaternion(psmove_pose_meters.Orientation);
-	DriverLog("psmove_pose_meters(yaw-only): %s \n", PsMovePoseToString(psmove_pose_meters).c_str());
-
-	PSMovePose psmove_pose_inv = psmove_pose_meters.inverse();
-	DriverLog("psmove_pose_inv: %s \n", PsMovePoseToString(psmove_pose_inv).c_str());
-
-	PSMovePose driver_pose_to_world_pose = PSMovePose::concat(psmove_pose_inv, controller_world_space_pose);
-	DriverLog("driver_pose_to_world_pose: %s \n", PsMovePoseToString(driver_pose_to_world_pose).c_str());
-
-	//PSMovePose test_composed_controller_world_space = PSMovePose::concat(psmove_pose_meters, driver_pose_to_world_pose);
-	//DriverLog("test_composed_controller_world_space: %s \n", PsMovePoseToString(test_composed_controller_world_space).c_str());
-
-	g_ServerTrackedDeviceProvider.SetHMDTrackingSpace(driver_pose_to_world_pose);
-}
-
-void CPSMoveControllerLatest::UpdateTrackingState()
-{
-    assert(m_controller_view != nullptr);
-    assert(m_controller_view->GetIsConnected());
-
-	// The tracking status will be one of the following states:
-    m_Pose.result = m_trackingStatus;
-
-    m_Pose.deviceIsConnected = m_controller_view->GetIsConnected();
-
-    // These should always be false from any modern driver.  These are for Oculus DK1-like
-    // rotation-only tracking.  Support for that has likely rotted in vrserver.
-    m_Pose.willDriftInYaw = false;
-    m_Pose.shouldApplyHeadModel = false;
-
-    switch (m_controller_view->GetControllerViewType())
-    {
-    case ClientControllerView::eControllerType::PSMove:
-        {
-            const ClientPSMoveView &view= m_controller_view->GetPSMoveView();
-
-            // No prediction since that's already handled in the psmove service
-            m_Pose.poseTimeOffset = 0.f;
-
-            // No transform due to the current HMD orientation
-            m_Pose.qDriverFromHeadRotation.w = 1.f;
-            m_Pose.qDriverFromHeadRotation.x = 0.0f;
-            m_Pose.qDriverFromHeadRotation.y = 0.0f;
-            m_Pose.qDriverFromHeadRotation.z = 0.0f;
-            m_Pose.vecDriverFromHeadTranslation[0] = 0.f;
-            m_Pose.vecDriverFromHeadTranslation[1] = 0.f;
-            m_Pose.vecDriverFromHeadTranslation[2] = 0.f;            
-
-            // Set position
-            {
-                const PSMovePosition &position = view.GetPosition();
-
-                m_Pose.vecPosition[0] = position.x * k_fScalePSMoveAPIToMeters;
-                m_Pose.vecPosition[1] = position.y * k_fScalePSMoveAPIToMeters;
-                m_Pose.vecPosition[2] = position.z * k_fScalePSMoveAPIToMeters;
-            }
-
-            // Set rotational coordinates
-            {
-                const PSMoveQuaternion &orientation = view.GetOrientation();
-
-                m_Pose.qRotation.w = orientation.w;
-                m_Pose.qRotation.x = orientation.x;
-                m_Pose.qRotation.y = orientation.y;
-                m_Pose.qRotation.z = orientation.z;
-            }
-
-            // Set the physics state of the controller
-            {
-                const PSMovePhysicsData &physicsData= view.GetPhysicsData();
-
-                m_Pose.vecVelocity[0] = physicsData.Velocity.i * k_fScalePSMoveAPIToMeters;
-                m_Pose.vecVelocity[1] = physicsData.Velocity.j * k_fScalePSMoveAPIToMeters;
-                m_Pose.vecVelocity[2] = physicsData.Velocity.k * k_fScalePSMoveAPIToMeters;
-
-                m_Pose.vecAcceleration[0] = physicsData.Acceleration.i * k_fScalePSMoveAPIToMeters;
-                m_Pose.vecAcceleration[1] = physicsData.Acceleration.j * k_fScalePSMoveAPIToMeters;
-                m_Pose.vecAcceleration[2] = physicsData.Acceleration.k * k_fScalePSMoveAPIToMeters;
-
-                m_Pose.vecAngularVelocity[0] = physicsData.AngularVelocity.i;
-                m_Pose.vecAngularVelocity[1] = physicsData.AngularVelocity.j;
-                m_Pose.vecAngularVelocity[2] = physicsData.AngularVelocity.k;
-
-                m_Pose.vecAngularAcceleration[0] = physicsData.AngularAcceleration.i;
-                m_Pose.vecAngularAcceleration[1] = physicsData.AngularAcceleration.j;
-                m_Pose.vecAngularAcceleration[2] = physicsData.AngularAcceleration.k;
-            }
-
-            m_Pose.poseIsValid = m_controller_view->GetIsPoseValid();
-
-            // This call posts this pose to shared memory, where all clients will have access to it the next
-            // moment they want to predict a pose.
-            m_pDriverHost->TrackedDevicePoseUpdated(m_unSteamVRTrackedDeviceId, m_Pose);
-        } break;
-    case ClientControllerView::eControllerType::PSNavi:
-        {
-            m_Pose.poseIsValid = false;
-
-            // Don't post anything to the driver host
-        } break;
-    case ClientControllerView::eControllerType::PSDualShock4:
-        {
-            const ClientPSDualShock4View &view = m_controller_view->GetPSDualShock4View();
-
-            // No prediction since that's already handled in the psmove service
-            m_Pose.poseTimeOffset = 0.f;
-
-            // Rotate -90 degrees about the x-axis from the current HMD orientation
-            m_Pose.qDriverFromHeadRotation.w = 0.707107;
-            m_Pose.qDriverFromHeadRotation.x = -0.707107;
-            m_Pose.qDriverFromHeadRotation.y = 0.0f;
-            m_Pose.qDriverFromHeadRotation.z = 0.0f;
-            m_Pose.vecDriverFromHeadTranslation[0] = 0.f;
-            m_Pose.vecDriverFromHeadTranslation[1] = 0.f;
-            m_Pose.vecDriverFromHeadTranslation[2] = 0.f;
-
-            // Set position
-            {
-                const PSMovePosition &position = view.GetPosition();
-
-                m_Pose.vecPosition[0] = position.x * k_fScalePSMoveAPIToMeters;
-                m_Pose.vecPosition[1] = position.y * k_fScalePSMoveAPIToMeters;
-                m_Pose.vecPosition[2] = position.z * k_fScalePSMoveAPIToMeters;
-            }
-
-            // Set rotational coordinates
-            {
-                const PSMoveQuaternion &orientation = view.GetOrientation();
-
-                m_Pose.qRotation.w = orientation.w;
-                m_Pose.qRotation.x = orientation.x;
-                m_Pose.qRotation.y = orientation.y;
-                m_Pose.qRotation.z = orientation.z;
-            }
-
-            // Set the physics state of the controller
-            // TODO: Physics data is too noisy for the DS4 right now, causes jitter
-            {
-                const PSMovePhysicsData &physicsData = view.GetPhysicsData();
-
-                m_Pose.vecVelocity[0] = 0.f; // physicsData.Velocity.i * k_fScalePSMoveAPIToMeters;
-                m_Pose.vecVelocity[1] = 0.f; // physicsData.Velocity.j * k_fScalePSMoveAPIToMeters;
-                m_Pose.vecVelocity[2] = 0.f; // physicsData.Velocity.k * k_fScalePSMoveAPIToMeters;
-
-                m_Pose.vecAcceleration[0] = 0.f; // physicsData.Acceleration.i * k_fScalePSMoveAPIToMeters;
-                m_Pose.vecAcceleration[1] = 0.f; // physicsData.Acceleration.j * k_fScalePSMoveAPIToMeters;
-                m_Pose.vecAcceleration[2] = 0.f; // physicsData.Acceleration.k * k_fScalePSMoveAPIToMeters;
-
-                m_Pose.vecAngularVelocity[0] = 0.f; // physicsData.AngularVelocity.i;
-                m_Pose.vecAngularVelocity[1] = 0.f; // physicsData.AngularVelocity.j;
-                m_Pose.vecAngularVelocity[2] = 0.f; // physicsData.AngularVelocity.k;
-
-                m_Pose.vecAngularAcceleration[0] = 0.f; // physicsData.AngularAcceleration.i;
-                m_Pose.vecAngularAcceleration[1] = 0.f; // physicsData.AngularAcceleration.j;
-                m_Pose.vecAngularAcceleration[2] = 0.f; // physicsData.AngularAcceleration.k;
-            }
-
-            m_Pose.poseIsValid = m_controller_view->GetIsPoseValid();
-
-            // This call posts this pose to shared memory, where all clients will have access to it the next
-            // moment they want to predict a pose.
-            m_pDriverHost->TrackedDevicePoseUpdated(m_unSteamVRTrackedDeviceId, m_Pose);
-        } break;
-    }
-}
-
-void CPSMoveControllerLatest::UpdateRumbleState()
-{
-	if (!m_bRumbleSuppressed)
-	{
-		const float k_max_rumble_update_rate = 33.f; // Don't bother trying to update the rumble faster than 30fps (33ms)
-		const float k_max_pulse_microseconds = 1000.f; // Docs suggest max pulse duration of 5ms, but we'll call 1ms max
-
-		std::chrono::time_point<std::chrono::high_resolution_clock> now = std::chrono::high_resolution_clock::now();
-		bool bTimoutElapsed = true;
-
-		if (m_lastTimeRumbleSentValid)
-		{
-			std::chrono::duration<double, std::milli> timeSinceLastSend = now - m_lastTimeRumbleSent;
-
-			bTimoutElapsed = timeSinceLastSend.count() >= k_max_rumble_update_rate;
-		}
-
-		// See if a rumble request hasn't come too recently
-		if (bTimoutElapsed)
-		{
-			float rumble_fraction = static_cast<float>(m_pendingHapticPulseDuration) / k_max_pulse_microseconds;
-
-			// Unless a zero rumble intensity was explicitly set, 
-			// don't rumble less than 35% (no enough to feel)
-			if (m_pendingHapticPulseDuration != 0)
-			{
-				if (rumble_fraction < 0.35f)
-				{
-					// rumble values less 35% isn't noticeable
-					rumble_fraction = 0.35f;
-				}
-			}
-
-			// Keep the pulse intensity within reasonable bounds
-			if (rumble_fraction > 1.f)
-			{
-				rumble_fraction = 1.f;
-			}
-
-			// Actually send the rumble to the server
-			switch (m_controller_view->GetControllerViewType())
-			{
-			case ClientControllerView::PSMove:
-				m_controller_view->GetPSMoveViewMutable().SetRumble(rumble_fraction);
-				break;
-			case ClientControllerView::PSNavi:
-				break;
-			case ClientControllerView::PSDualShock4:
-				m_controller_view->GetPSDualShock4ViewMutable().SetBigRumble(rumble_fraction);
-				break;
-			default:
-				assert(0 && "Unreachable");
-			}
-
-			// Remember the last rumble we went and when we sent it
-			m_lastTimeRumbleSent = now;
-			m_lastTimeRumbleSentValid = true;
-
-			// Reset the pending haptic pulse duration.
-			// If another call to TriggerHapticPulse() is made later, it will stomp this value.
-			// If no call to TriggerHapticPulse() is made later, then the next call to UpdateRumbleState()
-			// in k_max_rumble_update_rate milliseconds will set the rumble_fraction to 0.f
-			// This effectively makes the shortest rumble pulse k_max_rumble_update_rate milliseconds.
-			m_pendingHapticPulseDuration = 0;
-		}
-	}
-	else
-	{
-		// Reset the pending haptic pulse duration since rumble is suppressed.
-		m_pendingHapticPulseDuration = 0;
-	}
-}
-
-bool CPSMoveControllerLatest::HasControllerId( int ControllerID )
-{
-    return ControllerID == m_nControllerId;
-}
-
-void CPSMoveControllerLatest::Update()
-{
-    CPSMoveTrackedDeviceLatest::Update();
-
-    if (IsActivated() && m_controller_view->GetIsConnected())
-    {
-        int seq_num= m_controller_view->GetOutputSequenceNum();
-
-        // Only other updating incoming state if it actually changed
-        if (m_nPoseSequenceNumber != seq_num)
-        {
-            m_nPoseSequenceNumber = seq_num;
-
-            UpdateTrackingState();
-            UpdateControllerState();
-        }
-
-        // Update the outgoing state
-        UpdateRumbleState();
-    }
-}
-
-void CPSMoveControllerLatest::RefreshWorldFromDriverPose()
-{
-	CPSMoveTrackedDeviceLatest::RefreshWorldFromDriverPose();
-
-	// Mark the calibration process as done
-	// once we have setup the world from driver pose
-	m_trackingStatus = vr::TrackingResult_Running_OK;
-}
-
-//==================================================================================================
-// Tracker Driver
-//==================================================================================================
-
-CPSMoveTrackerLatest::CPSMoveTrackerLatest(vr::IServerDriverHost * pDriverHost, const ClientTrackerInfo &trackerInfo)
-    : CPSMoveTrackedDeviceLatest(pDriverHost)
-    , m_nTrackerId(trackerInfo.tracker_id)
-{
-    char buf[256];
-    GenerateTrackerSerialNumber(buf, sizeof(buf), trackerInfo.tracker_id);
-    m_strSerialNumber = buf;
-
-    SetClientTrackerInfo(trackerInfo);
-
-    // Load config from steamvr.vrsettings
-    //vr::IVRSettings *settings_;
-    //settings_ = m_pDriverHost->GetSettings(vr::IVRSettings_Version);
-}
-
-CPSMoveTrackerLatest::~CPSMoveTrackerLatest()
-{
-}
-
-vr::EVRInitError CPSMoveTrackerLatest::Activate(uint32_t unObjectId)
-{
-    vr::EVRInitError result = CPSMoveTrackedDeviceLatest::Activate(unObjectId);
-
-    if (result == vr::VRInitError_None)
-    {
-        // Poll the latest WorldFromDriverPose transform we got from the service
-        // Transform used to convert from PSMove Tracking space to OpenVR Tracking Space
-        RefreshWorldFromDriverPose();
-    }
-
-    return result;
-}
-
-void CPSMoveTrackerLatest::Deactivate()
-{
-}
-
-float CPSMoveTrackerLatest::GetFloatTrackedDeviceProperty(
-    vr::ETrackedDeviceProperty prop,
-    vr::ETrackedPropertyError * pError)
-{
-    float floatResult = 0.f;
-
-    switch (prop)
-    {
-    case vr::Prop_FieldOfViewLeftDegrees_Float:
-    case vr::Prop_FieldOfViewRightDegrees_Float:
-        floatResult = (m_tracker_info.tracker_hfov / 2.f);
-        *pError = vr::TrackedProp_Success;
-        break;
-    case vr::Prop_FieldOfViewTopDegrees_Float:
-    case vr::Prop_FieldOfViewBottomDegrees_Float:
-        floatResult = (m_tracker_info.tracker_vfov / 2.f);
-        *pError = vr::TrackedProp_Success;
-        break;
-    case vr::Prop_TrackingRangeMinimumMeters_Float:
-        floatResult = m_tracker_info.tracker_znear * k_fScalePSMoveAPIToMeters;
-        *pError = vr::TrackedProp_Success;
-        break;
-    case vr::Prop_TrackingRangeMaximumMeters_Float:
-        floatResult = m_tracker_info.tracker_zfar * k_fScalePSMoveAPIToMeters;
-        *pError = vr::TrackedProp_Success;
-        break;
-    default:
-        *pError = vr::TrackedProp_ValueNotProvidedByDevice;
-    }
-
-    if (*pError == vr::TrackedProp_ValueNotProvidedByDevice)
-    {
-        floatResult = CPSMoveTrackedDeviceLatest::GetFloatTrackedDeviceProperty(prop, pError);
-    }
-
-    return floatResult;
-}
-
-void CPSMoveTrackerLatest::SetClientTrackerInfo(
-    const ClientTrackerInfo &trackerInfo)
-{
-    m_tracker_info = trackerInfo;
-
-    //### HipsterSloth $TODO expose on the pose state if calibration is currently active
-    //m_Pose.result = vr::TrackingResult_Calibrating_InProgress;
-    m_Pose.result = vr::TrackingResult_Running_OK;
-
-    m_Pose.deviceIsConnected = true;
-
-    // Yaw can't drift because the tracker never moves (hopefully)
-    m_Pose.willDriftInYaw = false;
-    m_Pose.shouldApplyHeadModel = false;
-
-    // No prediction since that's already handled in the psmove service
-    m_Pose.poseTimeOffset = 0.f;
-
-    // Poll the latest WorldFromDriverPose transform we got from the service
-    // Transform used to convert from PSMove Tracking space to OpenVR Tracking Space
-    RefreshWorldFromDriverPose();
-
-    // No transform due to the current HMD orientation
-    m_Pose.qDriverFromHeadRotation.w = 1.f;
-    m_Pose.qDriverFromHeadRotation.x = 0.0f;
-    m_Pose.qDriverFromHeadRotation.y = 0.0f;
-    m_Pose.qDriverFromHeadRotation.z = 0.0f;
-    m_Pose.vecDriverFromHeadTranslation[0] = 0.f;
-    m_Pose.vecDriverFromHeadTranslation[1] = 0.f;
-    m_Pose.vecDriverFromHeadTranslation[2] = 0.f;
-
-    // Set position
-    {
-        const PSMovePosition &position = m_tracker_info.tracker_pose.Position;
-
-        m_Pose.vecPosition[0] = position.x * k_fScalePSMoveAPIToMeters;
-        m_Pose.vecPosition[1] = position.y * k_fScalePSMoveAPIToMeters;
-        m_Pose.vecPosition[2] = position.z * k_fScalePSMoveAPIToMeters;
-    }
-
-    // Set rotational coordinates
-    {
-        const PSMoveQuaternion &orientation = m_tracker_info.tracker_pose.Orientation;
-
-        m_Pose.qRotation.w = orientation.w;
-        m_Pose.qRotation.x = orientation.x;
-        m_Pose.qRotation.y = orientation.y;
-        m_Pose.qRotation.z = orientation.z;
-    }
-
-    m_Pose.poseIsValid = true;
-}
-
-void CPSMoveTrackerLatest::Update()
-{
-    CPSMoveTrackedDeviceLatest::Update();
-
-    // This call posts this pose to shared memory, where all clients will have access to it the next
-    // moment they want to predict a pose.
-    m_pDriverHost->TrackedDevicePoseUpdated(m_unSteamVRTrackedDeviceId, m_Pose);
-}
-
-int32_t CPSMoveTrackerLatest::GetInt32TrackedDeviceProperty(
-    vr::ETrackedDeviceProperty prop,
-    vr::ETrackedPropertyError * pError)
-{
-    int32_t nRetVal = 0;
-
-    switch (prop)
-    {
-    case vr::Prop_DeviceClass_Int32:
-        nRetVal = vr::TrackedDeviceClass_TrackingReference;
-        *pError = vr::TrackedProp_Success;
-        break;
-
-    default:
-        *pError = vr::TrackedProp_ValueNotProvidedByDevice;
-        break;
-    }
-
-    if (*pError == vr::TrackedProp_ValueNotProvidedByDevice)
-    {
-        nRetVal = CPSMoveTrackedDeviceLatest::GetInt32TrackedDeviceProperty(prop, pError);
-    }
-
-    return nRetVal;
-}
-
-uint32_t CPSMoveTrackerLatest::GetStringTrackedDeviceProperty(
-    vr::ETrackedDeviceProperty prop,
-    char * pchValue,
-    uint32_t unBufferSize,
-    vr::ETrackedPropertyError * pError)
-{
-    std::ostringstream ssRetVal;
-
-    switch (prop)
-    {
-    case vr::Prop_RenderModelName_String:
-        // The {psmove} syntax lets us refer to rendermodels that are installed
-        // in the driver's own resources/rendermodels directory.  The driver can
-        // still refer to SteamVR models like "generic_hmd".
-        ssRetVal << "{psmove}ps3eye_tracker";
-        //ssRetVal << "generic_tracker";
-        break;
-
-    case vr::Prop_ModeLabel_String:
-        ssRetVal << m_tracker_info.tracker_id;
-        break;
-    }
-
-    std::string sRetVal = ssRetVal.str();
-    if (sRetVal.empty())
-    {
-        return CPSMoveTrackedDeviceLatest::GetStringTrackedDeviceProperty(prop, pchValue, unBufferSize, pError);
-    }
-    else if (sRetVal.size() + 1 > unBufferSize)
-    {
-        *pError = vr::TrackedProp_BufferTooSmall;
-        return static_cast<uint32_t>(sRetVal.size() + 1);  // caller needs to know how to size buffer
-    }
-    else
-    {
-        snprintf(pchValue, unBufferSize, sRetVal.c_str());
-        *pError = vr::TrackedProp_Success;
-        return static_cast<uint32_t>(sRetVal.size() + 1);
-    }
-}
-
-bool CPSMoveTrackerLatest::HasTrackerId(int TrackerID)
-{
-    return TrackerID == m_nTrackerId;
-}
-
-//==================================================================================================
-// Driver Factory
-//==================================================================================================
-
-HMD_DLL_EXPORT
-void *HmdDriverFactory(const char *pInterfaceName, int *pReturnCode)
-{
-    if (0 == strcmp(vr::IServerTrackedDeviceProvider_Version, pInterfaceName))
-    {
-        return &g_ServerTrackedDeviceProvider;
-    }
-    if (0 == strcmp(vr::IClientTrackedDeviceProvider_Version, pInterfaceName))
-    {
-        return &g_ClientTrackedDeviceProvider;
-    }
-
-    if (pReturnCode)
-        *pReturnCode = vr::VRInitError_Init_InterfaceNotFound;
-
-    return NULL;
-=======
-	const ClientPSMoveView &view = m_controller_view->GetPSMoveView();
-
-	const PSMovePosition &position = view.GetPosition();
-
-	PSMoveFloatVector3 unrotatedPositionMeters
-		= PSMoveFloatVector3::create(
-			position.x * k_fScalePSMoveAPIToMeters,
-			position.y * k_fScalePSMoveAPIToMeters,
-			position.z * k_fScalePSMoveAPIToMeters);
-
-	PSMoveQuaternion viewOrientationInverse	= rRotation.inverse();
-
-	*pOutPosition	= viewOrientationInverse.rotate_vector(unrotatedPositionMeters);
-}
-
-
-void CPSMoveControllerLatest::RealignHMDTrackingSpace()
-{
-    PSMovePose hmd_pose_meters;
-    if (g_ServerTrackedDeviceProvider.FindFirstHMDPose(hmd_pose_meters))
-    {
-        // Make the HMD orientation only contain a yaw
-        hmd_pose_meters.Orientation = ExtractYawQuaternion(hmd_pose_meters.Orientation);
-
-        // Get the current pose of this psmove (in meters)
-        PSMovePose psmove_pose_meters;
-        psmove_pose_meters.Position.x = static_cast<float>(m_Pose.vecPosition[0]);
-        psmove_pose_meters.Position.y = static_cast<float>(m_Pose.vecPosition[1]);
-        psmove_pose_meters.Position.z = static_cast<float>(m_Pose.vecPosition[2]);
-        psmove_pose_meters.Orientation.w = static_cast<float>(m_Pose.qRotation.w);
-        psmove_pose_meters.Orientation.x = static_cast<float>(m_Pose.qRotation.x);
-        psmove_pose_meters.Orientation.y = static_cast<float>(m_Pose.qRotation.y);
-        psmove_pose_meters.Orientation.z = static_cast<float>(m_Pose.qRotation.z);
-
-        // Make the PSMove orientation only contain a yaw
-        psmove_pose_meters.Orientation = ExtractYawQuaternion(psmove_pose_meters.Orientation);
-
-        // Create a transform that brings the psmove back to the psmove tracking space origin
-        PSMovePose psmove_pose_inv= psmove_pose_meters.inverse();
-
-        // Create a transform that goes from psmove tracking space to hmd tracking space
-        PSMovePose psm_space_to_hmd_space = PSMovePose::concat(psmove_pose_inv, hmd_pose_meters);
-
-        // Create a transform that takes the HMD pose to the PSMove origin
-        PSMovePose hmd_to_psmove_origin = PSMovePose::concat(psmove_pose_inv, psm_space_to_hmd_space);
-
-        // Compute the pose of of the HMD if it were at the PSMove Tracking Origin
-        PSMovePose hmd_at_psmove_origin_pose = PSMovePose::concat(hmd_pose_meters, hmd_to_psmove_origin);
-
-        g_ServerTrackedDeviceProvider.SetHMDTrackingSpace(hmd_at_psmove_origin_pose);
-    }
-}
-
-void CPSMoveControllerLatest::UpdateTrackingState()
-{
-    assert(m_controller_view != nullptr);
-    assert(m_controller_view->GetIsConnected());
-
-    //### HipsterSloth $TODO expose on the pose state if calibration is currently active
-    //m_Pose.result = vr::TrackingResult_Calibrating_InProgress;
-    m_Pose.result = vr::TrackingResult_Running_OK;
-
-    m_Pose.deviceIsConnected = m_controller_view->GetIsConnected();
-
-    // These should always be false from any modern driver.  These are for Oculus DK1-like
-    // rotation-only tracking.  Support for that has likely rotted in vrserver.
-    m_Pose.willDriftInYaw = false;
-    m_Pose.shouldApplyHeadModel = false;
-
-    switch (m_controller_view->GetControllerViewType())
-    {
-    case ClientControllerView::eControllerType::PSMove:
-        {
-            const ClientPSMoveView &view= m_controller_view->GetPSMoveView();
-
-            // No prediction since that's already handled in the psmove service
-            m_Pose.poseTimeOffset = 0.f;
-
-            // No transform due to the current HMD orientation
-            m_Pose.qDriverFromHeadRotation.w = 1.f;
-            m_Pose.qDriverFromHeadRotation.x = 0.0f;
-            m_Pose.qDriverFromHeadRotation.y = 0.0f;
-            m_Pose.qDriverFromHeadRotation.z = 0.0f;
-            m_Pose.vecDriverFromHeadTranslation[0] = 0.f;
-            m_Pose.vecDriverFromHeadTranslation[1] = 0.f;
-            m_Pose.vecDriverFromHeadTranslation[2] = 0.f;            
-
-            // Set position
-            {
-                const PSMovePosition &position = view.GetPosition();
-
-                m_Pose.vecPosition[0] = position.x * k_fScalePSMoveAPIToMeters;
-                m_Pose.vecPosition[1] = position.y * k_fScalePSMoveAPIToMeters;
-                m_Pose.vecPosition[2] = position.z * k_fScalePSMoveAPIToMeters;
-            }
-
-			// virtual extend controllers
-			if (m_fVirtuallExtendControllersY != 0.0f || m_fVirtuallExtendControllersZ != 0.0f)
-			{
-				const PSMoveQuaternion &orientation = view.GetOrientation();
-
-				PSMoveFloatVector3 shift;
-				shift = shift.create((float)m_Pose.vecPosition[0], (float)m_Pose.vecPosition[1], (float)m_Pose.vecPosition[2]);
-
-				if (m_fVirtuallExtendControllersZ != 0.0f) {
-
-					PSMoveFloatVector3 local_forward = PSMoveFloatVector3::create(0, 0, -1);
-					PSMoveFloatVector3 global_forward = orientation.rotate_vector(local_forward);
-
-					shift = shift + global_forward*m_fVirtuallExtendControllersZ;
-				}
-
-				if (m_fVirtuallExtendControllersY != 0.0f) {
-
-					PSMoveFloatVector3 local_forward = PSMoveFloatVector3::create(0, -1, 0);
-					PSMoveFloatVector3 global_forward = orientation.rotate_vector(local_forward);
-
-					shift = shift + global_forward*m_fVirtuallExtendControllersY;
-				}
-
-				m_Pose.vecPosition[0] = shift.i;
-				m_Pose.vecPosition[1] = shift.j;
-				m_Pose.vecPosition[2] = shift.k;
-			}
-
-            // Set rotational coordinates
-            {
-                const PSMoveQuaternion &orientation = view.GetOrientation();
-
-                m_Pose.qRotation.w = orientation.w;
-                m_Pose.qRotation.x = orientation.x;
-                m_Pose.qRotation.y = orientation.y;
-                m_Pose.qRotation.z = orientation.z;
-            }
-
-            // Set the physics state of the controller
-            {
-                const PSMovePhysicsData &physicsData= view.GetPhysicsData();
-
-                m_Pose.vecVelocity[0] = physicsData.Velocity.i * k_fScalePSMoveAPIToMeters;
-                m_Pose.vecVelocity[1] = physicsData.Velocity.j * k_fScalePSMoveAPIToMeters;
-                m_Pose.vecVelocity[2] = physicsData.Velocity.k * k_fScalePSMoveAPIToMeters;
-
-                m_Pose.vecAcceleration[0] = physicsData.Acceleration.i * k_fScalePSMoveAPIToMeters;
-                m_Pose.vecAcceleration[1] = physicsData.Acceleration.j * k_fScalePSMoveAPIToMeters;
-                m_Pose.vecAcceleration[2] = physicsData.Acceleration.k * k_fScalePSMoveAPIToMeters;
-
-                m_Pose.vecAngularVelocity[0] = physicsData.AngularVelocity.i;
-                m_Pose.vecAngularVelocity[1] = physicsData.AngularVelocity.j;
-                m_Pose.vecAngularVelocity[2] = physicsData.AngularVelocity.k;
-
-                m_Pose.vecAngularAcceleration[0] = physicsData.AngularAcceleration.i;
-                m_Pose.vecAngularAcceleration[1] = physicsData.AngularAcceleration.j;
-                m_Pose.vecAngularAcceleration[2] = physicsData.AngularAcceleration.k;
-            }
-
-            m_Pose.poseIsValid = m_controller_view->GetIsPoseValid();
-
-            // This call posts this pose to shared memory, where all clients will have access to it the next
-            // moment they want to predict a pose.
-            m_pDriverHost->TrackedDevicePoseUpdated(m_unSteamVRTrackedDeviceId, m_Pose);
-        } break;
-    case ClientControllerView::eControllerType::PSNavi:
-        {
-            m_Pose.poseIsValid = false;
-
-            // Don't post anything to the driver host
-        } break;
-    case ClientControllerView::eControllerType::PSDualShock4:
-        {
-            const ClientPSDualShock4View &view = m_controller_view->GetPSDualShock4View();
-
-            // No prediction since that's already handled in the psmove service
-            m_Pose.poseTimeOffset = 0.f;
-
-            // Rotate -90 degrees about the x-axis from the current HMD orientation
-            m_Pose.qDriverFromHeadRotation.w = 0.707107;
-            m_Pose.qDriverFromHeadRotation.x = -0.707107;
-            m_Pose.qDriverFromHeadRotation.y = 0.0f;
-            m_Pose.qDriverFromHeadRotation.z = 0.0f;
-            m_Pose.vecDriverFromHeadTranslation[0] = 0.f;
-            m_Pose.vecDriverFromHeadTranslation[1] = 0.f;
-            m_Pose.vecDriverFromHeadTranslation[2] = 0.f;
-
-            // Set position
-            {
-                const PSMovePosition &position = view.GetPosition();
-
-                m_Pose.vecPosition[0] = position.x * k_fScalePSMoveAPIToMeters;
-                m_Pose.vecPosition[1] = position.y * k_fScalePSMoveAPIToMeters;
-                m_Pose.vecPosition[2] = position.z * k_fScalePSMoveAPIToMeters;
-            }
-
-            // Set rotational coordinates
-            {
-                const PSMoveQuaternion &orientation = view.GetOrientation();
-
-                m_Pose.qRotation.w = orientation.w;
-                m_Pose.qRotation.x = orientation.x;
-                m_Pose.qRotation.y = orientation.y;
-                m_Pose.qRotation.z = orientation.z;
-            }
-
-            // Set the physics state of the controller
-            // TODO: Physics data is too noisy for the DS4 right now, causes jitter
-            {
-                const PSMovePhysicsData &physicsData = view.GetPhysicsData();
-
-                m_Pose.vecVelocity[0] = 0.f; // physicsData.Velocity.i * k_fScalePSMoveAPIToMeters;
-                m_Pose.vecVelocity[1] = 0.f; // physicsData.Velocity.j * k_fScalePSMoveAPIToMeters;
-                m_Pose.vecVelocity[2] = 0.f; // physicsData.Velocity.k * k_fScalePSMoveAPIToMeters;
-
-                m_Pose.vecAcceleration[0] = 0.f; // physicsData.Acceleration.i * k_fScalePSMoveAPIToMeters;
-                m_Pose.vecAcceleration[1] = 0.f; // physicsData.Acceleration.j * k_fScalePSMoveAPIToMeters;
-                m_Pose.vecAcceleration[2] = 0.f; // physicsData.Acceleration.k * k_fScalePSMoveAPIToMeters;
-
-                m_Pose.vecAngularVelocity[0] = 0.f; // physicsData.AngularVelocity.i;
-                m_Pose.vecAngularVelocity[1] = 0.f; // physicsData.AngularVelocity.j;
-                m_Pose.vecAngularVelocity[2] = 0.f; // physicsData.AngularVelocity.k;
-
-                m_Pose.vecAngularAcceleration[0] = 0.f; // physicsData.AngularAcceleration.i;
-                m_Pose.vecAngularAcceleration[1] = 0.f; // physicsData.AngularAcceleration.j;
-                m_Pose.vecAngularAcceleration[2] = 0.f; // physicsData.AngularAcceleration.k;
-            }
-
-            m_Pose.poseIsValid = m_controller_view->GetIsPoseValid();
-
-            // This call posts this pose to shared memory, where all clients will have access to it the next
-            // moment they want to predict a pose.
-            m_pDriverHost->TrackedDevicePoseUpdated(m_unSteamVRTrackedDeviceId, m_Pose);
-        } break;
-    }
-}
-
-void CPSMoveControllerLatest::UpdateRumbleState()
-{
-	if (!m_bRumbleSuppressed)
-	{
-		const float k_max_rumble_update_rate = 33.f; // Don't bother trying to update the rumble faster than 30fps (33ms)
-		const float k_max_pulse_microseconds = 1000.f; // Docs suggest max pulse duration of 5ms, but we'll call 1ms max
-
-		std::chrono::time_point<std::chrono::high_resolution_clock> now = std::chrono::high_resolution_clock::now();
-		bool bTimoutElapsed = true;
-
-		if (m_lastTimeRumbleSentValid)
-		{
-			std::chrono::duration<double, std::milli> timeSinceLastSend = now - m_lastTimeRumbleSent;
-
-			bTimoutElapsed = timeSinceLastSend.count() >= k_max_rumble_update_rate;
-		}
-
-		// See if a rumble request hasn't come too recently
-		if (bTimoutElapsed)
-		{
-			float rumble_fraction = static_cast<float>(m_pendingHapticPulseDuration) / k_max_pulse_microseconds;
-
-			// Unless a zero rumble intensity was explicitly set, 
-			// don't rumble less than 35% (no enough to feel)
-			if (m_pendingHapticPulseDuration != 0)
-			{
-				if (rumble_fraction < 0.35f)
-				{
-					// rumble values less 35% isn't noticeable
-					rumble_fraction = 0.35f;
-				}
-			}
-
-			// Keep the pulse intensity within reasonable bounds
-			if (rumble_fraction > 1.f)
-			{
-				rumble_fraction = 1.f;
-			}
-
-			// Actually send the rumble to the server
-			switch (m_controller_view->GetControllerViewType())
-			{
-			case ClientControllerView::PSMove:
-				m_controller_view->GetPSMoveViewMutable().SetRumble(rumble_fraction);
-				break;
-			case ClientControllerView::PSNavi:
-				break;
-			case ClientControllerView::PSDualShock4:
-				m_controller_view->GetPSDualShock4ViewMutable().SetBigRumble(rumble_fraction);
-				break;
-			default:
-				assert(0 && "Unreachable");
-			}
-
-			// Remember the last rumble we went and when we sent it
-			m_lastTimeRumbleSent = now;
-			m_lastTimeRumbleSentValid = true;
-
-			// Reset the pending haptic pulse duration.
-			// If another call to TriggerHapticPulse() is made later, it will stomp this value.
-			// If no call to TriggerHapticPulse() is made later, then the next call to UpdateRumbleState()
-			// in k_max_rumble_update_rate milliseconds will set the rumble_fraction to 0.f
-			// This effectively makes the shortest rumble pulse k_max_rumble_update_rate milliseconds.
-			m_pendingHapticPulseDuration = 0;
-		}
-	}
-	else
-	{
-		// Reset the pending haptic pulse duration since rumble is suppressed.
-		m_pendingHapticPulseDuration = 0;
-	}
-}
-
-bool CPSMoveControllerLatest::HasControllerId( int ControllerID )
-{
-    return ControllerID == m_nControllerId;
-}
-
-void CPSMoveControllerLatest::Update()
-{
-    CPSMoveTrackedDeviceLatest::Update();
-
-    if (IsActivated() && m_controller_view->GetIsConnected())
-    {
-        int seq_num= m_controller_view->GetOutputSequenceNum();
-
-        // Only other updating incoming state if it actually changed
-        if (m_nPoseSequenceNumber != seq_num)
-        {
-            m_nPoseSequenceNumber = seq_num;
-
-            UpdateTrackingState();
-            UpdateControllerState();
-        }
-
-        // Update the outgoing state
-        UpdateRumbleState();
-    }
-}
-
-//==================================================================================================
-// Tracker Driver
-//==================================================================================================
-
-CPSMoveTrackerLatest::CPSMoveTrackerLatest(vr::IServerDriverHost * pDriverHost, const ClientTrackerInfo &trackerInfo)
-    : CPSMoveTrackedDeviceLatest(pDriverHost)
-    , m_nTrackerId(trackerInfo.tracker_id)
-{
-    char buf[256];
-    GenerateTrackerSerialNumber(buf, sizeof(buf), trackerInfo.tracker_id);
-    m_strSerialNumber = buf;
-
-    SetClientTrackerInfo(trackerInfo);
-
-    // Load config from steamvr.vrsettings
-    //vr::IVRSettings *settings_;
-    //settings_ = m_pDriverHost->GetSettings(vr::IVRSettings_Version);
-}
-
-CPSMoveTrackerLatest::~CPSMoveTrackerLatest()
-{
-}
-
-vr::EVRInitError CPSMoveTrackerLatest::Activate(uint32_t unObjectId)
-{
-    vr::EVRInitError result = CPSMoveTrackedDeviceLatest::Activate(unObjectId);
-
-    if (result == vr::VRInitError_None)
-    {
-        // Poll the latest WorldFromDriverPose transform we got from the service
-        // Transform used to convert from PSMove Tracking space to OpenVR Tracking Space
-        RefreshWorldFromDriverPose();
-    }
-
-    return result;
-}
-
-void CPSMoveTrackerLatest::Deactivate()
-{
-}
-
-float CPSMoveTrackerLatest::GetFloatTrackedDeviceProperty(
-    vr::ETrackedDeviceProperty prop,
-    vr::ETrackedPropertyError * pError)
-{
-    float floatResult = 0.f;
-
-    switch (prop)
-    {
-    case vr::Prop_FieldOfViewLeftDegrees_Float:
-    case vr::Prop_FieldOfViewRightDegrees_Float:
-        floatResult = (m_tracker_info.tracker_hfov / 2.f);
-        *pError = vr::TrackedProp_Success;
-        break;
-    case vr::Prop_FieldOfViewTopDegrees_Float:
-    case vr::Prop_FieldOfViewBottomDegrees_Float:
-        floatResult = (m_tracker_info.tracker_vfov / 2.f);
-        *pError = vr::TrackedProp_Success;
-        break;
-    case vr::Prop_TrackingRangeMinimumMeters_Float:
-        floatResult = m_tracker_info.tracker_znear * k_fScalePSMoveAPIToMeters;
-        *pError = vr::TrackedProp_Success;
-        break;
-    case vr::Prop_TrackingRangeMaximumMeters_Float:
-        floatResult = m_tracker_info.tracker_zfar * k_fScalePSMoveAPIToMeters;
-        *pError = vr::TrackedProp_Success;
-        break;
-    default:
-        *pError = vr::TrackedProp_ValueNotProvidedByDevice;
-    }
-
-    if (*pError == vr::TrackedProp_ValueNotProvidedByDevice)
-    {
-        floatResult = CPSMoveTrackedDeviceLatest::GetFloatTrackedDeviceProperty(prop, pError);
-    }
-
-    return floatResult;
-}
-
-void CPSMoveTrackerLatest::SetClientTrackerInfo(
-    const ClientTrackerInfo &trackerInfo)
-{
-    m_tracker_info = trackerInfo;
-
-    //### HipsterSloth $TODO expose on the pose state if calibration is currently active
-    //m_Pose.result = vr::TrackingResult_Calibrating_InProgress;
-    m_Pose.result = vr::TrackingResult_Running_OK;
-
-    m_Pose.deviceIsConnected = true;
-
-    // Yaw can't drift because the tracker never moves (hopefully)
-    m_Pose.willDriftInYaw = false;
-    m_Pose.shouldApplyHeadModel = false;
-
-    // No prediction since that's already handled in the psmove service
-    m_Pose.poseTimeOffset = 0.f;
-
-    // Poll the latest WorldFromDriverPose transform we got from the service
-    // Transform used to convert from PSMove Tracking space to OpenVR Tracking Space
-    RefreshWorldFromDriverPose();
-
-    // No transform due to the current HMD orientation
-    m_Pose.qDriverFromHeadRotation.w = 1.f;
-    m_Pose.qDriverFromHeadRotation.x = 0.0f;
-    m_Pose.qDriverFromHeadRotation.y = 0.0f;
-    m_Pose.qDriverFromHeadRotation.z = 0.0f;
-    m_Pose.vecDriverFromHeadTranslation[0] = 0.f;
-    m_Pose.vecDriverFromHeadTranslation[1] = 0.f;
-    m_Pose.vecDriverFromHeadTranslation[2] = 0.f;
-
-    // Set position
-    {
-        const PSMovePosition &position = m_tracker_info.tracker_pose.Position;
-
-        m_Pose.vecPosition[0] = position.x * k_fScalePSMoveAPIToMeters;
-        m_Pose.vecPosition[1] = position.y * k_fScalePSMoveAPIToMeters;
-        m_Pose.vecPosition[2] = position.z * k_fScalePSMoveAPIToMeters;
-    }
-
-    // Set rotational coordinates
-    {
-        const PSMoveQuaternion &orientation = m_tracker_info.tracker_pose.Orientation;
-
-        m_Pose.qRotation.w = orientation.w;
-        m_Pose.qRotation.x = orientation.x;
-        m_Pose.qRotation.y = orientation.y;
-        m_Pose.qRotation.z = orientation.z;
-    }
-
-    m_Pose.poseIsValid = true;
-}
-
-void CPSMoveTrackerLatest::Update()
-{
-    CPSMoveTrackedDeviceLatest::Update();
-
-    // This call posts this pose to shared memory, where all clients will have access to it the next
-    // moment they want to predict a pose.
-    m_pDriverHost->TrackedDevicePoseUpdated(m_unSteamVRTrackedDeviceId, m_Pose);
-}
-
-int32_t CPSMoveTrackerLatest::GetInt32TrackedDeviceProperty(
-    vr::ETrackedDeviceProperty prop,
-    vr::ETrackedPropertyError * pError)
-{
-    int32_t nRetVal = 0;
-
-    switch (prop)
-    {
-    case vr::Prop_DeviceClass_Int32:
-        nRetVal = vr::TrackedDeviceClass_TrackingReference;
-        *pError = vr::TrackedProp_Success;
-        break;
-
-    default:
-        *pError = vr::TrackedProp_ValueNotProvidedByDevice;
-        break;
-    }
-
-    if (*pError == vr::TrackedProp_ValueNotProvidedByDevice)
-    {
-        nRetVal = CPSMoveTrackedDeviceLatest::GetInt32TrackedDeviceProperty(prop, pError);
-    }
-
-    return nRetVal;
-}
-
-uint32_t CPSMoveTrackerLatest::GetStringTrackedDeviceProperty(
-    vr::ETrackedDeviceProperty prop,
-    char * pchValue,
-    uint32_t unBufferSize,
-    vr::ETrackedPropertyError * pError)
-{
-    std::ostringstream ssRetVal;
-
-    switch (prop)
-    {
-    case vr::Prop_RenderModelName_String:
-        // The {psmove} syntax lets us refer to rendermodels that are installed
-        // in the driver's own resources/rendermodels directory.  The driver can
-        // still refer to SteamVR models like "generic_hmd".
-        ssRetVal << "{psmove}ps3eye_tracker";
-        //ssRetVal << "generic_tracker";
-        break;
-
-    case vr::Prop_ModeLabel_String:
-        ssRetVal << m_tracker_info.tracker_id;
-        break;
-    }
-
-    std::string sRetVal = ssRetVal.str();
-    if (sRetVal.empty())
-    {
-        return CPSMoveTrackedDeviceLatest::GetStringTrackedDeviceProperty(prop, pchValue, unBufferSize, pError);
-    }
-    else if (sRetVal.size() + 1 > unBufferSize)
-    {
-        *pError = vr::TrackedProp_BufferTooSmall;
-        return static_cast<uint32_t>(sRetVal.size() + 1);  // caller needs to know how to size buffer
-    }
-    else
-    {
-        snprintf(pchValue, unBufferSize, sRetVal.c_str());
-        *pError = vr::TrackedProp_Success;
-        return static_cast<uint32_t>(sRetVal.size() + 1);
-    }
-}
-
-bool CPSMoveTrackerLatest::HasTrackerId(int TrackerID)
-{
-    return TrackerID == m_nTrackerId;
-}
-
-//==================================================================================================
-// Driver Factory
-//==================================================================================================
-
-HMD_DLL_EXPORT
-void *HmdDriverFactory(const char *pInterfaceName, int *pReturnCode)
-{
-    if (0 == strcmp(vr::IServerTrackedDeviceProvider_Version, pInterfaceName))
-    {
-        return &g_ServerTrackedDeviceProvider;
-    }
-    if (0 == strcmp(vr::IClientTrackedDeviceProvider_Version, pInterfaceName))
-    {
-        return &g_ClientTrackedDeviceProvider;
-    }
-
-    if (pReturnCode)
-        *pReturnCode = vr::VRInitError_Init_InterfaceNotFound;
-
-    return NULL;
->>>>>>> 49d662df
+﻿//
+// driver_psmoveservice.cpp : Defines the client and server interfaces used by the SteamVR runtime.
+//
+
+//==================================================================================================
+// Includes
+//==================================================================================================
+
+#define HAS_PROTOCOL_ACCESS
+
+#include "driver_psmoveservice.h"
+#include <sstream>
+#include "PSMoveProtocol.pb.h"
+#include "ClientPSMoveAPI.h"
+#include <boost/algorithm/string.hpp>
+
+#define _USE_MATH_DEFINES
+#include <math.h>
+
+#if defined( _WIN32 )
+#include <windows.h>
+#else
+#include <unistd.h>
+#endif
+
+//==================================================================================================
+// Macros
+//==================================================================================================
+
+#if defined(_WIN32)
+#define HMD_DLL_EXPORT extern "C" __declspec( dllexport )
+#define HMD_DLL_IMPORT extern "C" __declspec( dllimport )
+#elif defined(GNUC) || defined(COMPILER_GCC) || defined(__GNUC__)
+#define HMD_DLL_EXPORT extern "C" __attribute__((visibility("default")))
+#define HMD_DLL_IMPORT extern "C" 
+#else
+#error "Unsupported Platform."
+#endif
+
+#if _MSC_VER
+#define strcasecmp(a, b) stricmp(a,b)
+#pragma warning (disable: 4996) // 'This function or variable may be unsafe': snprintf
+#define snprintf _snprintf
+#endif
+
+#define LOG_TOUCHPAD_EMULATION 0
+#define LOG_REALIGN_TO_HMD 1
+
+//==================================================================================================
+// Constants
+//==================================================================================================
+static const float k_fScalePSMoveAPIToMeters = 0.01f;  // psmove driver in cm
+static const float k_fRadiansToDegrees = 180.f / 3.14159265f;
+
+static const char *k_PSButtonNames[CPSMoveControllerLatest::k_EPSButtonID_Count] = {
+    "ps",
+    "left",
+    "up",
+    "down",
+    "right",
+    "move",
+    "trackpad",
+    "trigger",
+    "triangle",
+    "square",
+    "circle",
+    "cross",
+    "select",
+    "share",
+    "start",
+    "options",
+    "l1",
+    "l2",
+    "l3",
+    "r1",
+    "r2",
+    "r3"
+};
+
+static const int k_max_vr_buttons = 37;
+static const char *k_VRButtonNames[k_max_vr_buttons] = {
+    "system",               // k_EButton_System
+    "application_menu",     // k_EButton_ApplicationMenu
+    "grip",                 // k_EButton_Grip
+    "dpad_left",            // k_EButton_DPad_Left
+    "dpad_up",              // k_EButton_DPad_Up
+    "dpad_right",           // k_EButton_DPad_Right
+    "dpad_down",            // k_EButton_DPad_Down
+    "a",                    // k_EButton_A
+    "button_8",              // (vr::EVRButtonId)8
+    "button_9",              // (vr::EVRButtonId)9
+    "button_10",              // (vr::EVRButtonId)10
+    "button_11",              // (vr::EVRButtonId)11
+    "button_12",              // (vr::EVRButtonId)12
+    "button_13",              // (vr::EVRButtonId)13
+    "button_14",              // (vr::EVRButtonId)14
+    "button_15",              // (vr::EVRButtonId)15
+    "button_16",              // (vr::EVRButtonId)16
+    "button_17",              // (vr::EVRButtonId)17
+    "button_18",              // (vr::EVRButtonId)18
+    "button_19",              // (vr::EVRButtonId)19
+    "button_20",              // (vr::EVRButtonId)20
+    "button_21",              // (vr::EVRButtonId)21
+    "button_22",              // (vr::EVRButtonId)22
+    "button_23",              // (vr::EVRButtonId)23
+    "button_24",              // (vr::EVRButtonId)24
+    "button_25",              // (vr::EVRButtonId)25
+    "button_26",              // (vr::EVRButtonId)26
+    "button_27",              // (vr::EVRButtonId)27
+    "button_28",              // (vr::EVRButtonId)28
+    "button_29",              // (vr::EVRButtonId)29
+    "button_30",              // (vr::EVRButtonId)30
+    "button_31",              // (vr::EVRButtonId)31
+    "touchpad",               // k_EButton_Axis0, k_EButton_SteamVR_Touchpad
+    "trigger",                // k_EButton_Axis1, k_EButton_SteamVR_Trigger
+    "axis_2",                 // k_EButton_Axis2
+    "axis_3",                 // k_EButton_Axis3
+    "axis_4",                 // k_EButton_Axis4
+};
+
+static const int k_max_vr_touchpad_directions = CPSMoveControllerLatest::k_EVRTouchpadDirection_Count;
+static const char *k_VRTouchpadDirectionNames[k_max_vr_touchpad_directions] = {
+	"none",
+	"touchpad_left",
+	"touchpad_up",
+	"touchpad_right",
+	"touchpad_down",
+};
+
+//==================================================================================================
+// Globals
+//==================================================================================================
+
+CServerDriver_PSMoveService g_ServerTrackedDeviceProvider;
+CClientDriver_PSMoveService g_ClientTrackedDeviceProvider;
+
+//==================================================================================================
+// Logging helpers
+//==================================================================================================
+
+static vr::IDriverLog * s_pLogFile = NULL;
+
+static bool InitDriverLog( vr::IDriverLog *pDriverLog )
+{
+    if ( s_pLogFile )
+        return false;
+    s_pLogFile = pDriverLog;
+    return s_pLogFile != NULL;
+}
+
+static void CleanupDriverLog()
+{
+    s_pLogFile = NULL;
+}
+
+static void DriverLogVarArgs( const char *pMsgFormat, va_list args )
+{
+    char buf[1024];
+#if defined( WIN32 )
+    vsprintf_s( buf, pMsgFormat, args );
+#else
+    vsnprintf( buf, sizeof( buf ), pMsgFormat, args );
+#endif
+
+    if ( s_pLogFile )
+        s_pLogFile->Log( buf );
+}
+
+/** Provides printf-style debug logging via the vr::IDriverLog interface provided by SteamVR
+* during initialization.  Client logging ends up in vrclient_appname.txt and server logging
+* ends up in vrserver.txt.
+*/
+static void DriverLog( const char *pMsgFormat, ... )
+{
+    va_list args;
+    va_start( args, pMsgFormat );
+
+    DriverLogVarArgs( pMsgFormat, args );
+
+    va_end( args );
+}
+
+
+static std::string PsMovePositionToString( const PSMovePosition& position )
+{
+	std::ostringstream stringBuilder;
+	stringBuilder << "(" << position.x << ", " << position.y << ", " << position.z << ")";
+	return stringBuilder.str();
+}
+
+
+static std::string PsMoveQuaternionToString(const PSMoveQuaternion& rotation)
+{
+	std::ostringstream stringBuilder;
+	stringBuilder << "(" << rotation.w << ", " << rotation.x << ", " << rotation.y << ", " << rotation.z << ")";
+	return stringBuilder.str();
+}
+
+
+static std::string PsMovePoseToString(const PSMovePose& pose)
+{
+	std::ostringstream stringBuilder;
+	stringBuilder << "[Pos: " << PsMovePositionToString(pose.Position) << ", Rot:" << PsMoveQuaternionToString(pose.Orientation) << "]";
+	return stringBuilder.str();
+}
+
+
+//==================================================================================================
+// Math Helpers
+//==================================================================================================
+// From: http://www.euclideanspace.com/maths/geometry/rotations/conversions/matrixToQuaternion/
+static PSMoveQuaternion openvrMatrixExtractPSMoveQuaternion(const vr::HmdMatrix34_t &openVRTransform)
+{
+	PSMoveQuaternion q;
+
+	const float(&a)[3][4] = openVRTransform.m;
+	const float trace = a[0][0] + a[1][1] + a[2][2];
+
+	if (trace > 0)
+	{
+		const float s = 0.5f / sqrtf(trace + 1.0f);
+
+		q.w = 0.25f / s;
+		q.x = (a[2][1] - a[1][2]) * s;
+		q.y = (a[0][2] - a[2][0]) * s;
+		q.z = (a[1][0] - a[0][1]) * s;
+	}
+	else
+	{
+		if (a[0][0] > a[1][1] && a[0][0] > a[2][2])
+		{
+			const float s = 2.0f * sqrtf(1.0f + a[0][0] - a[1][1] - a[2][2]);
+
+			q.w = (a[2][1] - a[1][2]) / s;
+			q.x = 0.25f * s;
+			q.y = (a[0][1] + a[1][0]) / s;
+			q.z = (a[0][2] + a[2][0]) / s;
+		}
+		else if (a[1][1] > a[2][2])
+		{
+			const float s = 2.0f * sqrtf(1.0f + a[1][1] - a[0][0] - a[2][2]);
+
+			q.w = (a[0][2] - a[2][0]) / s;
+			q.x = (a[0][1] + a[1][0]) / s;
+			q.y = 0.25f * s;
+			q.z = (a[1][2] + a[2][1]) / s;
+		}
+		else
+		{
+			const float s = 2.0f * sqrtf(1.0f + a[2][2] - a[0][0] - a[1][1]);
+
+			q.w = (a[1][0] - a[0][1]) / s;
+			q.x = (a[0][2] + a[2][0]) / s;
+			q.y = (a[1][2] + a[2][1]) / s;
+			q.z = 0.25f * s;
+		}
+	}
+
+	return q;
+}
+
+static PSMovePosition openvrMatrixExtractPSMovePosition(const vr::HmdMatrix34_t &openVRTransform)
+{
+	const float(&a)[3][4] = openVRTransform.m;
+
+	return PSMovePosition::create(a[0][3], a[1][3], a[2][3]);
+}
+
+static PSMovePose openvrMatrixExtractPSMovePose(const vr::HmdMatrix34_t &openVRTransform)
+{
+	PSMovePose pose;
+	pose.Orientation = openvrMatrixExtractPSMoveQuaternion(openVRTransform);
+	pose.Position = openvrMatrixExtractPSMovePosition(openVRTransform);
+
+	return pose;
+}
+
+//==================================================================================================
+// Server Provider
+//==================================================================================================
+
+CServerDriver_PSMoveService::CServerDriver_PSMoveService()
+    : m_bLaunchedPSMoveMonitor(false)
+{
+}
+
+CServerDriver_PSMoveService::~CServerDriver_PSMoveService()
+{
+    // 10/10/2015 benj:  vrserver is exiting without calling Cleanup() to balance Init()
+    // causing std::thread to call std::terminate
+    Cleanup();
+}
+
+vr::EVRInitError CServerDriver_PSMoveService::Init(
+    vr::IDriverLog * pDriverLog, 
+    vr::IServerDriverHost * pDriverHost, 
+    const char * pchUserDriverConfigDir, 
+    const char * pchDriverInstallDir )
+{
+    vr::EVRInitError initError = vr::VRInitError_None;
+
+    InitDriverLog( pDriverLog );
+    m_pDriverHost = pDriverHost;
+    m_strDriverInstallDir = pchDriverInstallDir;
+    
+    // By default, assume the psmove and openvr tracking spaces are the same
+    m_worldFromDriverPose.Clear();
+    
+    // Note that reconnection is a non-blocking async request.
+    // Returning true means we we're able to start trying to connect,
+    // not that we are successfully connected yet.
+    if (!ReconnectToPSMoveService())
+    {
+        initError= vr::VRInitError_Driver_Failed;
+    }
+
+	vr::IVRSettings *pSettings = m_pDriverHost->GetSettings(vr::IVRSettings_Version);
+	if (pSettings != NULL) {
+		char buf[256];
+		vr::EVRSettingsError fetchError;
+
+		pSettings->GetString("psmove_settings", "psmove_filter_hmd_serial", buf, sizeof(buf), "", &fetchError);
+		m_strPSMoveHMDSerialNo = boost::to_upper_copy<std::string>(buf);
+	}
+    return initError;
+}
+
+bool CServerDriver_PSMoveService::ReconnectToPSMoveService()
+{
+    if (ClientPSMoveAPI::has_started())
+    {
+        ClientPSMoveAPI::shutdown();
+    }
+
+    return ClientPSMoveAPI::startup(
+        PSMOVESERVICE_DEFAULT_ADDRESS, 
+        PSMOVESERVICE_DEFAULT_PORT, 
+        _log_severity_level_warning);
+}
+
+void CServerDriver_PSMoveService::Cleanup()
+{
+    ClientPSMoveAPI::shutdown();
+}
+
+const char * const *CServerDriver_PSMoveService::GetInterfaceVersions()
+{
+    return vr::k_InterfaceVersions;
+}
+
+uint32_t CServerDriver_PSMoveService::GetTrackedDeviceCount()
+{
+    return static_cast<uint32_t>(m_vecTrackedDevices.size());
+}
+
+vr::ITrackedDeviceServerDriver * CServerDriver_PSMoveService::GetTrackedDeviceDriver( 
+    uint32_t unWhich)
+{
+    if (unWhich < m_vecTrackedDevices.size())
+    {
+        return m_vecTrackedDevices[unWhich];
+    }
+
+    return nullptr;
+}
+
+vr::ITrackedDeviceServerDriver * CServerDriver_PSMoveService::FindTrackedDeviceDriver(
+    const char * pchId)
+{
+    for (auto it = m_vecTrackedDevices.begin(); it != m_vecTrackedDevices.end(); ++it)
+    {
+        if ( 0 == strcmp( ( *it )->GetSerialNumber(), pchId ) )
+        {
+            return *it;
+        }
+    }
+
+    return nullptr;
+}
+
+void CServerDriver_PSMoveService::RunFrame()
+{
+    // Poll any events from the service
+    ClientPSMoveAPI::update();
+
+    // Poll events queued up by the call to ClientPSMoveAPI::update()
+    ClientPSMoveAPI::Message message;
+    while (ClientPSMoveAPI::poll_next_message(&message, sizeof(message)))
+    {
+        switch (message.payload_type)
+        {
+        case ClientPSMoveAPI::_messagePayloadType_Response:
+            HandleClientPSMoveResponse(&message.response_data);
+            break;
+        case ClientPSMoveAPI::_messagePayloadType_Event:
+            HandleClientPSMoveEvent(&message.event_data);
+            break;
+        }
+    }
+
+    // Update all active tracked devices
+    for (auto it = m_vecTrackedDevices.begin(); it != m_vecTrackedDevices.end(); ++it)
+    {
+        CPSMoveTrackedDeviceLatest *pTrackedDevice = *it;
+
+        switch (pTrackedDevice->GetTrackedDeviceClass())
+        {
+        case vr::TrackedDeviceClass_Controller:
+            {
+                CPSMoveControllerLatest *pController = static_cast<CPSMoveControllerLatest *>(pTrackedDevice);
+
+                pController->Update();
+            } break;
+        case vr::TrackedDeviceClass_TrackingReference:
+            {
+                CPSMoveTrackerLatest *pTracker = static_cast<CPSMoveTrackerLatest *>(pTrackedDevice);
+
+                pTracker->Update();
+            } break;
+        default:
+            assert(0 && "unreachable");
+        }
+    }
+}
+
+bool CServerDriver_PSMoveService::ShouldBlockStandbyMode()
+{
+    return false;
+}
+
+void CServerDriver_PSMoveService::EnterStandby()
+{
+}
+
+void CServerDriver_PSMoveService::LeaveStandby()
+{
+}
+
+// -- Event Handling -----
+void CServerDriver_PSMoveService::HandleClientPSMoveEvent(
+    const ClientPSMoveAPI::EventMessage *event)
+{
+    ClientPSMoveAPI::eEventType event_type = event->event_type;
+
+    switch (event_type)
+    {
+    // Client Events
+    case ClientPSMoveAPI::connectedToService:
+        HandleConnectedToPSMoveService();
+        break;
+    case ClientPSMoveAPI::failedToConnectToService:
+        HandleFailedToConnectToPSMoveService();
+        break;
+    case ClientPSMoveAPI::disconnectedFromService:
+        HandleDisconnectedFromPSMoveService();
+        break;
+
+    // Service Events
+    case ClientPSMoveAPI::opaqueServiceEvent: 
+        // We don't care about any opaque service events
+        break;
+    case ClientPSMoveAPI::controllerListUpdated:
+        HandleControllerListChanged();
+        break;
+    case ClientPSMoveAPI::trackerListUpdated:
+        HandleTrackerListChanged();
+        break;
+
+    //###HipsterSloth $TODO - Need a notification for when a tracker pose changes
+    }
+}
+
+void CServerDriver_PSMoveService::HandleConnectedToPSMoveService()
+{
+    // Ask the service for a list of connected controllers
+    // Response handled in HandleControllerListReponse()
+    ClientPSMoveAPI::get_controller_list();
+
+    // Ask the service for a list of connected trackers
+    // Response handled in HandleTrackerListReponse()
+    ClientPSMoveAPI::get_tracker_list();
+}
+
+void CServerDriver_PSMoveService::HandleFailedToConnectToPSMoveService()
+{
+    // Immediately attempt to reconnect to the service
+    ReconnectToPSMoveService();
+}
+
+void CServerDriver_PSMoveService::HandleDisconnectedFromPSMoveService()
+{
+    for (auto it = m_vecTrackedDevices.begin(); it != m_vecTrackedDevices.end(); ++it)
+    {
+        CPSMoveTrackedDeviceLatest *pDevice = *it;
+
+        pDevice->Deactivate();
+    }
+
+    // Immediately attempt to reconnect to the service
+    ReconnectToPSMoveService();
+}
+
+void CServerDriver_PSMoveService::HandleControllerListChanged()
+{
+    // Ask the service for a list of connected controllers
+    // Response handled in HandleControllerListReponse()
+    ClientPSMoveAPI::get_controller_list();
+}
+
+void CServerDriver_PSMoveService::HandleTrackerListChanged()
+{
+    // Ask the service for a list of connected trackers
+    // Response handled in HandleTrackerListReponse()
+    ClientPSMoveAPI::get_tracker_list();
+}
+
+// -- Response Handling -----
+void CServerDriver_PSMoveService::HandleClientPSMoveResponse(
+    const ClientPSMoveAPI::ResponseMessage *response)
+{
+	
+    switch (response->payload_type)
+    {
+    case ClientPSMoveAPI::_responsePayloadType_Empty:
+        DriverLog("NotifyClientPSMoveResponse - request id %d returned result %s.\n",
+            response->request_id, 
+            (response->result_code == ClientPSMoveAPI::_clientPSMoveResultCode_ok) ? "ok" : "error");
+        break;
+    case ClientPSMoveAPI::_responsePayloadType_ControllerList:
+        DriverLog("NotifyClientPSMoveResponse - Controller Count = %d (request id %d).\n", 
+            response->payload.controller_list.count, response->request_id);
+        HandleControllerListReponse(&response->payload.controller_list, response->opaque_response_handle);
+        break;
+    case ClientPSMoveAPI::_responsePayloadType_TrackerList:
+        DriverLog("NotifyClientPSMoveResponse - Tracker Count = %d (request id %d).\n",
+            response->payload.tracker_list.count, response->request_id);
+        HandleTrackerListReponse(&response->payload.tracker_list);
+        break;
+    default:
+        DriverLog("NotifyClientPSMoveResponse - Unhandled response (request id %d).\n", response->request_id);
+    }
+}
+
+void CServerDriver_PSMoveService::HandleControllerListReponse(
+    const ClientPSMoveAPI::ResponsePayload_ControllerList *controller_list,
+	const ClientPSMoveAPI::t_response_handle response_handle)
+{
+    for (int list_index = 0; list_index < controller_list->count; ++list_index)
+    {
+        int controller_id = controller_list->controller_id[list_index];
+        ClientControllerView::eControllerType controller_type = controller_list->controller_type[list_index];
+
+        switch (controller_type)
+        {
+        case ClientControllerView::PSMove:
+            AllocateUniquePSMoveController(controller_id, response_handle);
+            break;
+        case ClientControllerView::PSNavi:
+            AllocateUniquePSNaviController(controller_id);
+            break;
+        case ClientControllerView::PSDualShock4:
+            AllocateUniqueDualShock4Controller(controller_id);
+            break;
+        default:
+            break;
+        }
+    }
+}
+
+void CServerDriver_PSMoveService::HandleTrackerListReponse(
+    const ClientPSMoveAPI::ResponsePayload_TrackerList *tracker_list)
+{
+    for (int list_index = 0; list_index < tracker_list->count; ++list_index)
+    {
+        const ClientTrackerInfo &trackerInfo = tracker_list->trackers[list_index];
+
+        AllocateUniquePSMoveTracker(trackerInfo);
+    }
+}
+
+void CServerDriver_PSMoveService::SetHMDTrackingSpace(
+    const PSMovePose &origin_pose)
+{
+	#if LOG_REALIGN_TO_HMD != 0
+		DriverLog("Begin CServerDriver_PSMoveService::SetHMDTrackingSpace()\n");
+	#endif
+
+    m_worldFromDriverPose = origin_pose;
+
+    // Tell all the devices that the relationship between the psmove and the OpenVR
+    // tracking spaces changed
+    for (auto it = m_vecTrackedDevices.begin(); it != m_vecTrackedDevices.end(); ++it)
+    {
+        CPSMoveTrackedDeviceLatest *pDevice = *it;
+
+        pDevice->RefreshWorldFromDriverPose();
+    }
+}
+
+static void GenerateControllerSerialNumber( char *p, int psize, int controller )
+{
+    snprintf(p, psize, "psmove_controller%d", controller);
+}
+
+
+void CServerDriver_PSMoveService::AllocateUniquePSMoveController(int ControllerID,	const ClientPSMoveAPI::t_response_handle response_handle)
+{
+	const PSMoveProtocol::Response *response = GET_PSMOVEPROTOCOL_RESPONSE(response_handle);
+    char buf[256];
+    GenerateControllerSerialNumber(buf, sizeof(buf), ControllerID);
+
+    if ( !FindTrackedDeviceDriver(buf) )
+    {
+		const auto &ControllerResponse = response->result_controller_list().controllers(ControllerID);
+		std::string serialNo = ControllerResponse.device_serial();
+		serialNo = boost::to_upper_copy<std::string>(serialNo.c_str());
+
+		if (0 != m_strPSMoveHMDSerialNo.compare(serialNo)) {
+			DriverLog( "added new psmove controller id: %s, serial: %s\n", buf, serialNo.c_str());
+			m_vecTrackedDevices.push_back( new CPSMoveControllerLatest( m_pDriverHost, ControllerID, serialNo.c_str()) );
+
+			if (m_pDriverHost)
+			{
+				m_pDriverHost->TrackedDeviceAdded(m_vecTrackedDevices.back()->GetSerialNumber());
+			}
+		}
+		else {
+			DriverLog("skipped new psmove controller as configured for HMD tracking, serial: %s\n", serialNo.c_str());
+		}
+    }
+}
+
+void CServerDriver_PSMoveService::AllocateUniquePSNaviController(int ControllerID)
+{
+    char buf[256];
+    GenerateControllerSerialNumber(buf, sizeof(buf), ControllerID);
+
+    if (!FindTrackedDeviceDriver(buf))
+    {
+        DriverLog("added new ps navi controller %s\n", buf);
+        m_vecTrackedDevices.push_back(new CPSMoveControllerLatest(m_pDriverHost, ControllerID, NULL));
+
+        if (m_pDriverHost)
+        {
+            m_pDriverHost->TrackedDeviceAdded(m_vecTrackedDevices.back()->GetSerialNumber());
+        }
+    }
+}
+
+void CServerDriver_PSMoveService::AllocateUniqueDualShock4Controller(int ControllerID)
+{
+    char buf[256];
+    GenerateControllerSerialNumber(buf, sizeof(buf), ControllerID);
+
+    if (!FindTrackedDeviceDriver(buf))
+    {
+        DriverLog("added new ps dualshock4 controller %s\n", buf);
+        m_vecTrackedDevices.push_back(new CPSMoveControllerLatest(m_pDriverHost, ControllerID, NULL));
+
+        if (m_pDriverHost)
+        {
+            m_pDriverHost->TrackedDeviceAdded(m_vecTrackedDevices.back()->GetSerialNumber());
+        }
+    }
+}
+
+static void GenerateTrackerSerialNumber(char *p, int psize, int tracker)
+{
+    snprintf(p, psize, "psmove_tracker%d", tracker);
+}
+
+void CServerDriver_PSMoveService::AllocateUniquePSMoveTracker(const ClientTrackerInfo &trackerInfo)
+{
+    char buf[256];
+    GenerateTrackerSerialNumber(buf, sizeof(buf), trackerInfo.tracker_id);
+
+    if (!FindTrackedDeviceDriver(buf))
+    {
+        DriverLog("added new device %s\n", buf);
+        m_vecTrackedDevices.push_back(new CPSMoveTrackerLatest(m_pDriverHost, trackerInfo));
+
+        if (m_pDriverHost)
+        {
+            m_pDriverHost->TrackedDeviceAdded(m_vecTrackedDevices.back()->GetSerialNumber());
+        }
+    }
+}
+
+
+// The monitor_psmove is a companion program which can display overlay prompts for us
+// and tell us the pose of the HMD at the moment we want to calibrate.
+void CServerDriver_PSMoveService::LaunchPSMoveMonitor( const char * pchDriverInstallDir )
+{
+	#if LOG_REALIGN_TO_HMD != 0
+		DriverLog("Entered CServerDriver_PSMoveService::LaunchPSMoveMonitor(%s)\n", pchDriverInstallDir );
+	#endif
+
+    if ( m_bLaunchedPSMoveMonitor )
+	{
+        return;
+	}
+
+    m_bLaunchedPSMoveMonitor = true;
+
+    std::ostringstream path_and_executable_string_builder;
+
+    path_and_executable_string_builder << "\"" << pchDriverInstallDir << "\\bin\\";
+#if defined( _WIN64 )
+    path_and_executable_string_builder << "win64";
+#elif defined( _WIN32 )
+    path_and_executable_string_builder << "win32";
+#elif defined(__APPLE__) 
+    path_and_executable_string_builder << "osx";
+#else 
+    #error Do not know how to launch psmove_monitor
+#endif
+
+
+#if defined( _WIN32 ) || defined( _WIN64 )
+	const std::string monitor_path = path_and_executable_string_builder.str() + "\\\"";
+
+	path_and_executable_string_builder << "\\monitor_psmove.exe\"";
+	const std::string monitor_path_and_exe = path_and_executable_string_builder.str();
+
+	std::ostringstream args_string_builder;
+	args_string_builder << "\"" << pchDriverInstallDir << "\\resources\"";
+	const std::string monitor_args = args_string_builder.str();
+
+	#if LOG_REALIGN_TO_HMD != 0
+		DriverLog("CServerDriver_PSMoveService::LaunchPSMoveMonitor() monitor_psmove windows full path: %s\n", monitor_path_and_exe.c_str());
+		DriverLog("CServerDriver_PSMoveService::LaunchPSMoveMonitor() monitor_psmove windows args: %s\n", monitor_args.c_str());
+		DriverLog("CServerDriver_PSMoveService::LaunchPSMoveMonitor() monitor_psmove windows current directory: %s\n", monitor_path.c_str());
+	#endif
+
+	HINSTANCE shellExecuteResult
+		= ShellExecuteA(NULL, "open", monitor_path_and_exe.c_str(), monitor_args.c_str(), monitor_path.c_str(), SW_HIDE);
+
+	DriverLog("CServerDriver_PSMoveService::LaunchPSMoveMonitor() Start monitor_psmove ShellExecuteA() result: %d.\n", shellExecuteResult);
+
+#elif defined(__APPLE__) 
+    pid_t processId;
+    if ((processId = fork()) == 0)
+    {
+		path_and_executable_string_builder << "\\monitor_psmove";
+
+		const std::string monitor_exe_path = path_and_executable_string_builder.str();        
+        char * const argv[] = { monitor_exe_path.c_str(), pchDriverInstallDir, NULL };
+        
+        if (execv(app, argv) < 0)
+        {
+            DriverLog( "Failed to exec child process\n");
+        }
+    }
+    else if (processId < 0)
+    {
+        DriverLog( "Failed to fork child process\n");
+        perror("fork error");
+    }
+#else 
+#error Do not know how to launch psmove config tool
+#endif
+}
+
+/** Launch monitor_psmove if needed (requested by devices as they activate) */
+void CServerDriver_PSMoveService::LaunchPSMoveMonitor()
+{
+	#if LOG_REALIGN_TO_HMD != 0
+		DriverLog("Entered CServerDriver_PSMoveService::LaunchPSMoveMonitor()\n");
+	#endif
+
+    LaunchPSMoveMonitor( m_strDriverInstallDir.c_str() );
+}
+
+//==================================================================================================
+// Client Provider
+//==================================================================================================
+
+CClientDriver_PSMoveService::CClientDriver_PSMoveService()
+{
+}
+
+CClientDriver_PSMoveService::~CClientDriver_PSMoveService()
+{
+}
+
+vr::EVRInitError CClientDriver_PSMoveService::Init( 
+    vr::EClientDriverMode driverMode,
+    vr::IDriverLog * pDriverLog, 
+    vr::IClientDriverHost * pDriverHost, 
+    const char * pchUserDriverConfigDir, 
+    const char * pchDriverInstallDir )
+{
+    vr::EVRInitError result= vr::VRInitError_Driver_Failed;
+
+    switch(driverMode)
+    {
+    case vr::ClientDriverMode_Normal:
+        InitDriverLog( pDriverLog );
+        m_pDriverHost = pDriverHost;
+        result= vr::VRInitError_None;
+        break;
+    case vr::ClientDriverMode_Watchdog: // client should return VRInitError_Init_LowPowerWatchdogNotSupported if it can't support this mode
+        result= vr::VRInitError_Init_LowPowerWatchdogNotSupported;
+        break;
+    }
+
+    return result;
+}
+
+void CClientDriver_PSMoveService::Cleanup()
+{
+}
+
+bool CClientDriver_PSMoveService::BIsHmdPresent( const char * pchUserConfigDir )
+{
+    return false;
+}
+
+vr::EVRInitError CClientDriver_PSMoveService::SetDisplayId( const char * pchDisplayId )
+{
+    return vr::VRInitError_None;
+    //return vr::VRInitError_Driver_HmdUnknown;
+}
+
+vr::HiddenAreaMesh_t CClientDriver_PSMoveService::GetHiddenAreaMesh( vr::EVREye eEye )
+{
+    vr::HiddenAreaMesh_t hiddenAreaMesh= vr::HiddenAreaMesh_t();
+
+    return hiddenAreaMesh;
+}
+
+uint32_t CClientDriver_PSMoveService::GetMCImage( uint32_t * pImgWidth, uint32_t * pImgHeight, uint32_t * pChannels, void * pDataBuffer, uint32_t unBufferLen )
+{
+    uint32_t image= uint32_t();
+
+    return image;
+}
+
+//==================================================================================================
+// Tracked Device Driver
+//==================================================================================================
+
+CPSMoveTrackedDeviceLatest::CPSMoveTrackedDeviceLatest(vr::IServerDriverHost * pDriverHost)
+    : m_pDriverHost(pDriverHost)
+    , m_properties_dirty(false)
+    , m_unSteamVRTrackedDeviceId(vr::k_unTrackedDeviceIndexInvalid)
+{
+    memset(&m_Pose, 0, sizeof(m_Pose));
+    m_Pose.result = vr::TrackingResult_Uninitialized;
+
+    // By default, assume that the tracked devices are in the tracking space as OpenVR
+    m_Pose.qWorldFromDriverRotation.w = 1.f;
+    m_Pose.qWorldFromDriverRotation.x = 0.f;
+    m_Pose.qWorldFromDriverRotation.y = 0.f;
+    m_Pose.qWorldFromDriverRotation.z = 0.f;
+    m_Pose.vecWorldFromDriverTranslation[0] = 0.f;
+    m_Pose.vecWorldFromDriverTranslation[1] = 0.f;
+    m_Pose.vecWorldFromDriverTranslation[2] = 0.f;
+
+    m_firmware_revision = 0x0001;
+    m_hardware_revision = 0x0001;
+
+	m_lastHMDPoseInMeters.Clear();
+	m_lastHMDPoseTime= std::chrono::time_point<std::chrono::high_resolution_clock>();
+	m_bIsLastHMDPoseValid= false;
+	m_hmdResultCallback = nullptr;
+	m_hmdResultUserData = nullptr;
+}
+
+CPSMoveTrackedDeviceLatest::~CPSMoveTrackedDeviceLatest()
+{
+
+}
+
+// Shared Implementation of vr::ITrackedDeviceServerDriver
+vr::EVRInitError CPSMoveTrackedDeviceLatest::Activate(uint32_t unObjectId)
+{
+    DriverLog("CPSMoveTrackedDeviceLatest::Activate: %s is object id %d\n", GetSerialNumber(), unObjectId);
+    m_unSteamVRTrackedDeviceId = unObjectId;
+
+    return vr::VRInitError_None;
+}
+
+void CPSMoveTrackedDeviceLatest::Deactivate() 
+{
+    DriverLog("CPSMoveTrackedDeviceLatest::Deactivate: %s was object id %d\n", GetSerialNumber(), m_unSteamVRTrackedDeviceId);
+    m_unSteamVRTrackedDeviceId = vr::k_unTrackedDeviceIndexInvalid;
+}
+
+void CPSMoveTrackedDeviceLatest::PowerOff()
+{
+    //###HipsterSloth $TODO - No good way to do this at the moment
+}
+
+void *CPSMoveTrackedDeviceLatest::GetComponent(const char *pchComponentNameAndVersion)
+{
+    return NULL;
+}
+
+void CPSMoveTrackedDeviceLatest::DebugRequest(
+    const char * pchRequest,
+    char * pchResponseBuffer,
+    uint32_t unResponseBufferSize)
+{
+	std::istringstream ss( pchRequest );
+	std::string strCmd;
+
+	ss >> strCmd;
+	if (strCmd == "psmove:hmd_pose")
+	{
+		#if LOG_REALIGN_TO_HMD != 0
+			DriverLog( "CPSMoveTrackedDeviceLatest::DebugRequest(): %s\n", strCmd.c_str() );
+		#endif
+
+		// monitor_psmove is calling us back with HMD tracking information
+		vr::HmdMatrix34_t hmdTransform;
+
+
+		#if LOG_REALIGN_TO_HMD != 0
+			std::ostringstream matrixStringBuilder;
+			matrixStringBuilder << "hmdTransform.m:\n\t";
+		#endif
+
+		for (int i = 0; i < 3; ++i)
+		{
+			for (int j = 0; j < 4; ++j)
+			{
+				ss >> hmdTransform.m[i][j];
+				#if LOG_REALIGN_TO_HMD != 0
+					matrixStringBuilder << "[" << hmdTransform.m[i][j] << "] ";
+				#endif
+			}
+			#if LOG_REALIGN_TO_HMD != 0
+				matrixStringBuilder << "\n\t";
+			#endif
+		}
+
+		m_lastHMDPoseInMeters = openvrMatrixExtractPSMovePose(hmdTransform);
+
+		#if LOG_REALIGN_TO_HMD != 0
+			matrixStringBuilder << "\n";
+			DriverLog(matrixStringBuilder.str().c_str());
+
+			DriverLog("Extracted pose: %s \n", PsMovePoseToString(m_lastHMDPoseInMeters).c_str() );
+		#endif
+
+		m_lastHMDPoseTime = std::chrono::high_resolution_clock::now();
+
+		if (m_hmdResultCallback != nullptr)
+		{
+			m_hmdResultCallback(m_lastHMDPoseInMeters, m_hmdResultUserData);
+			m_hmdResultCallback = nullptr;
+			m_hmdResultUserData = nullptr;
+		}
+	}
+}
+
+void CPSMoveTrackedDeviceLatest::RequestLatestHMDPose(
+	float maxPoseAgeMilliseconds,
+	CPSMoveTrackedDeviceLatest::t_hmd_request_callback callback,
+	void *userdata)
+{
+	#if LOG_REALIGN_TO_HMD != 0
+		DriverLog("Begin CPSMoveTrackedDeviceLatest::RequestLatestHMDPose()\n");
+	#endif
+
+	assert(m_hmdResultCallback == nullptr || m_hmdResultCallback == callback);
+
+	if (m_hmdResultCallback == nullptr)
+	{
+		bool bUsedCachedHMDPose;
+
+		if (m_bIsLastHMDPoseValid)
+		{
+			std::chrono::duration<float, std::milli> hmdPoseAge =
+				std::chrono::high_resolution_clock::now() - m_lastHMDPoseTime;
+
+			bUsedCachedHMDPose = hmdPoseAge.count() < maxPoseAgeMilliseconds;
+		}
+		else
+		{
+			bUsedCachedHMDPose = false;
+		}
+
+		if (bUsedCachedHMDPose)
+		{
+			// Give the callback the cached pose immediately
+			if (callback != nullptr)
+			{
+				callback(m_lastHMDPoseInMeters, userdata);
+			}
+		}
+		else
+		{
+			static vr::VREvent_Data_t nodata = { 0 };
+
+			// Register the callback
+			m_hmdResultCallback = callback;
+			m_hmdResultUserData = userdata;
+
+			// Ask monitor_psmove to tell us the latest HMD pose
+			m_pDriverHost->VendorSpecificEvent(
+				m_unSteamVRTrackedDeviceId,
+				(vr::EVREventType) (vr::VREvent_VendorSpecific_Reserved_Start + 0),
+				nodata,
+				0);
+		}
+	}
+}
+
+vr::DriverPose_t CPSMoveTrackedDeviceLatest::GetPose()
+{
+    // This is only called at startup to synchronize with the driver.
+    // Future updates are driven by our thread calling TrackedDevicePoseUpdated()
+    return m_Pose;
+}
+
+bool CPSMoveTrackedDeviceLatest::GetBoolTrackedDeviceProperty(
+    vr::ETrackedDeviceProperty prop, 
+    vr::ETrackedPropertyError * pError)
+{
+    bool bBoolResult = false;
+
+    switch (prop)
+    {
+    // Not sure about this property yet
+    //case vr::Prop_CanUnifyCoordinateSystemWithHmd_Bool:
+    //    bBoolResult = true;
+    //    *pError = vr::TrackedProp_Success;
+    //    break;
+    case vr::Prop_Firmware_UpdateAvailable_Bool:
+    case vr::Prop_Firmware_ManualUpdate_Bool:
+    case vr::Prop_ContainsProximitySensor_Bool:
+    case vr::Prop_HasCamera_Bool:
+    case vr::Prop_Firmware_ForceUpdateRequired_Bool:
+    case vr::Prop_DeviceCanPowerOff_Bool:
+        bBoolResult = false;
+        *pError = vr::TrackedProp_Success;
+        break;
+    default:
+        *pError = vr::TrackedProp_ValueNotProvidedByDevice;
+    }
+
+    return bBoolResult;
+}
+
+float CPSMoveTrackedDeviceLatest::GetFloatTrackedDeviceProperty(
+    vr::ETrackedDeviceProperty prop, 
+    vr::ETrackedPropertyError * pError)
+{
+    *pError = vr::TrackedProp_ValueNotProvidedByDevice;
+    return 0.0f;
+}
+
+int32_t CPSMoveTrackedDeviceLatest::GetInt32TrackedDeviceProperty(
+    vr::ETrackedDeviceProperty prop,
+    vr::ETrackedPropertyError * pError)
+{
+    *pError = vr::TrackedProp_ValueNotProvidedByDevice;
+    return 0;
+}
+
+uint64_t CPSMoveTrackedDeviceLatest::GetUint64TrackedDeviceProperty(
+    vr::ETrackedDeviceProperty prop,
+    vr::ETrackedPropertyError * pError)
+{
+    uint64_t ulRetVal = 0;
+
+    switch (prop)
+    {
+    case vr::Prop_HardwareRevision_Uint64:
+        ulRetVal = m_hardware_revision;
+        *pError = vr::TrackedProp_Success;
+        break;
+
+    case vr::Prop_FirmwareVersion_Uint64:
+        ulRetVal = m_firmware_revision;
+        *pError = vr::TrackedProp_Success;
+        break;
+    default:
+        *pError = vr::TrackedProp_ValueNotProvidedByDevice;
+    }
+
+    return ulRetVal;
+}
+
+vr::HmdMatrix34_t CPSMoveTrackedDeviceLatest::GetMatrix34TrackedDeviceProperty(
+    vr::ETrackedDeviceProperty prop,
+    vr::ETrackedPropertyError *pError)
+{
+    *pError = vr::TrackedProp_ValueNotProvidedByDevice;
+    return vr::HmdMatrix34_t();
+}
+
+uint32_t CPSMoveTrackedDeviceLatest::GetStringTrackedDeviceProperty(
+    vr::ETrackedDeviceProperty prop, 
+    char * pchValue,
+    uint32_t unBufferSize,
+    vr::ETrackedPropertyError * pError)
+{
+    std::ostringstream ssRetVal;
+
+    switch (prop)
+    {
+    case vr::Prop_SerialNumber_String:
+        ssRetVal << m_strSerialNumber;
+        break;
+
+    case vr::Prop_ManufacturerName_String:
+        ssRetVal << "Sony";
+        break;
+
+    case vr::Prop_ModelNumber_String:
+        ssRetVal << "PSMove";
+        break;
+
+    case vr::Prop_TrackingFirmwareVersion_String:
+        ssRetVal << "cd.firmware_revision=" << m_firmware_revision;
+        break;
+
+    case vr::Prop_HardwareRevision_String:
+        ssRetVal << "cd.hardware_revision=" << m_hardware_revision;
+        break;
+    }
+
+    std::string sRetVal = ssRetVal.str();
+    if (sRetVal.empty())
+    {
+        *pError = vr::TrackedProp_ValueNotProvidedByDevice;
+        return 0;
+    }
+    else if (sRetVal.size() + 1 > unBufferSize)
+    {
+        *pError = vr::TrackedProp_BufferTooSmall;
+        return static_cast<uint32_t>(sRetVal.size() + 1);  // caller needs to know how to size buffer
+    }
+    else
+    {
+        snprintf(pchValue, unBufferSize, sRetVal.c_str());
+        *pError = vr::TrackedProp_Success;
+        return static_cast<uint32_t>(sRetVal.size() + 1);
+    }
+}
+
+// CPSMoveTrackedDeviceLatest Interface
+vr::ETrackedDeviceClass CPSMoveTrackedDeviceLatest::GetTrackedDeviceClass() const
+{
+    return vr::TrackedDeviceClass_Invalid;
+}
+
+bool CPSMoveTrackedDeviceLatest::IsActivated() const
+{
+    return m_unSteamVRTrackedDeviceId != vr::k_unTrackedDeviceIndexInvalid;
+}
+
+void CPSMoveTrackedDeviceLatest::Update()
+{
+    if (IsActivated() && m_properties_dirty)
+    {
+        m_pDriverHost->TrackedDevicePropertiesChanged(m_unSteamVRTrackedDeviceId);
+        m_properties_dirty= false;
+    }
+}
+
+void CPSMoveTrackedDeviceLatest::RefreshWorldFromDriverPose()
+{
+	#if LOG_REALIGN_TO_HMD != 0
+		DriverLog( "Begin CServerDriver_PSMoveService::RefreshWorldFromDriverPose() for device %s\n", GetSerialNumber() );
+	#endif
+
+    const PSMovePose worldFromDriverPose = g_ServerTrackedDeviceProvider.GetWorldFromDriverPose();
+
+	#if LOG_REALIGN_TO_HMD != 0
+		DriverLog("worldFromDriverPose: %s \n", PsMovePoseToString(worldFromDriverPose).c_str());
+	#endif
+	
+
+    // Transform used to convert from PSMove Tracking space to OpenVR Tracking Space
+    m_Pose.qWorldFromDriverRotation.w = worldFromDriverPose.Orientation.w;
+    m_Pose.qWorldFromDriverRotation.x = worldFromDriverPose.Orientation.x;
+    m_Pose.qWorldFromDriverRotation.y = worldFromDriverPose.Orientation.y;
+    m_Pose.qWorldFromDriverRotation.z = worldFromDriverPose.Orientation.z;
+    m_Pose.vecWorldFromDriverTranslation[0] = worldFromDriverPose.Position.x;
+    m_Pose.vecWorldFromDriverTranslation[1] = worldFromDriverPose.Position.y;
+    m_Pose.vecWorldFromDriverTranslation[2] = worldFromDriverPose.Position.z;
+}
+
+const char *CPSMoveTrackedDeviceLatest::GetSerialNumber() const
+{
+    return m_strSerialNumber.c_str();
+}
+
+//==================================================================================================
+// Controller Driver
+//==================================================================================================
+
+CPSMoveControllerLatest::CPSMoveControllerLatest( vr::IServerDriverHost * pDriverHost, int controllerId, const char *serialNo )
+    : CPSMoveTrackedDeviceLatest(pDriverHost)
+    , m_nControllerId(controllerId)
+    , m_controller_view(nullptr)
+    , m_nPoseSequenceNumber(0)
+    , m_bIsBatteryCharging(false)
+    , m_fBatteryChargeFraction(1.f)
+	, m_bRumbleSuppressed(false)
+    , m_pendingHapticPulseDuration(0)
+    , m_lastTimeRumbleSent()
+    , m_lastTimeRumbleSentValid(false)
+	, m_fVirtuallExtendControllersZ(0.0f)
+	, m_fVirtuallExtendControllersY(0.0f)
+{
+    char buf[256];
+    GenerateControllerSerialNumber(buf, sizeof(buf), controllerId);
+    m_strSerialNumber = buf;
+
+	if (serialNo != NULL) {
+		m_strSerialNo = serialNo;
+	}
+
+    // Tell psmoveapi that we are listening to this controller id
+    m_controller_view = ClientPSMoveAPI::allocate_controller_view(controllerId);
+
+    memset(&m_ControllerState, 0, sizeof(vr::VRControllerState_t));
+	m_trackingStatus = vr::TrackingResult_Uninitialized;
+
+    // Load config from steamvr.vrsettings
+    vr::IVRSettings *pSettings= m_pDriverHost->GetSettings(vr::IVRSettings_Version);
+
+    // Map every button to the system button initially
+    memset(psButtonIDToVRButtonID, vr::k_EButton_System, k_EPSButtonID_Count*sizeof(vr::EVRButtonId));
+
+	// Map every button to not be associated with any touchpad direction, initially
+	memset(psButtonIDToVrTouchpadDirection, k_EVRTouchpadDirection_None, k_EPSButtonID_Count*sizeof(vr::EVRButtonId));
+
+    // Load the button remapping from the settings for all possible controller buttons   
+    LoadButtonMapping(pSettings, ePSButtonID::k_EPSButtonID_PS, vr::k_EButton_System, k_EVRTouchpadDirection_None);
+    LoadButtonMapping(pSettings, ePSButtonID::k_EPSButtonID_Left, vr::k_EButton_DPad_Left, k_EVRTouchpadDirection_None);
+    LoadButtonMapping(pSettings, ePSButtonID::k_EPSButtonID_Up, vr::k_EButton_DPad_Up, k_EVRTouchpadDirection_None);
+    LoadButtonMapping(pSettings, ePSButtonID::k_EPSButtonID_Right, vr::k_EButton_DPad_Right, k_EVRTouchpadDirection_None);
+    LoadButtonMapping(pSettings, ePSButtonID::k_EPSButtonID_Down, vr::k_EButton_DPad_Down, k_EVRTouchpadDirection_None);
+    LoadButtonMapping(pSettings, ePSButtonID::k_EPSButtonID_Move, vr::k_EButton_SteamVR_Touchpad, k_EVRTouchpadDirection_None);
+    LoadButtonMapping(pSettings, ePSButtonID::k_EPSButtonID_Trackpad, vr::k_EButton_SteamVR_Touchpad, k_EVRTouchpadDirection_None);
+    LoadButtonMapping(pSettings, ePSButtonID::k_EPSButtonID_Trigger, vr::k_EButton_SteamVR_Trigger, k_EVRTouchpadDirection_None);
+    LoadButtonMapping(pSettings, ePSButtonID::k_EPSButtonID_Triangle, (vr::EVRButtonId)8, k_EVRTouchpadDirection_None);
+    LoadButtonMapping(pSettings, ePSButtonID::k_EPSButtonID_Square, (vr::EVRButtonId)9, k_EVRTouchpadDirection_None);
+    LoadButtonMapping(pSettings, ePSButtonID::k_EPSButtonID_Circle, (vr::EVRButtonId)10, k_EVRTouchpadDirection_None);
+    LoadButtonMapping(pSettings, ePSButtonID::k_EPSButtonID_Cross, (vr::EVRButtonId)11, k_EVRTouchpadDirection_None);
+    LoadButtonMapping(pSettings, ePSButtonID::k_EPSButtonID_Select, vr::k_EButton_Grip, k_EVRTouchpadDirection_None);
+    LoadButtonMapping(pSettings, ePSButtonID::k_EPSButtonID_Share, vr::k_EButton_ApplicationMenu, k_EVRTouchpadDirection_None);
+    LoadButtonMapping(pSettings, ePSButtonID::k_EPSButtonID_Start, vr::k_EButton_ApplicationMenu, k_EVRTouchpadDirection_None);
+    LoadButtonMapping(pSettings, ePSButtonID::k_EPSButtonID_Options, vr::k_EButton_ApplicationMenu, k_EVRTouchpadDirection_None);
+    LoadButtonMapping(pSettings, ePSButtonID::k_EPSButtonID_L1, vr::k_EButton_SteamVR_Trigger, k_EVRTouchpadDirection_None);
+    LoadButtonMapping(pSettings, ePSButtonID::k_EPSButtonID_L2, vr::k_EButton_SteamVR_Trigger, k_EVRTouchpadDirection_None);
+    LoadButtonMapping(pSettings, ePSButtonID::k_EPSButtonID_L3, vr::k_EButton_Grip, k_EVRTouchpadDirection_None);
+    LoadButtonMapping(pSettings, ePSButtonID::k_EPSButtonID_R1, vr::k_EButton_SteamVR_Trigger, k_EVRTouchpadDirection_None);
+    LoadButtonMapping(pSettings, ePSButtonID::k_EPSButtonID_R2, vr::k_EButton_SteamVR_Trigger, k_EVRTouchpadDirection_None);
+    LoadButtonMapping(pSettings, ePSButtonID::k_EPSButtonID_R3, vr::k_EButton_Grip, k_EVRTouchpadDirection_None);
+
+	// Load the rumble settings
+	m_bRumbleSuppressed= pSettings->GetBool("psmove", "rumble_suppressed", m_bRumbleSuppressed);
+
+	// Grab the settings associated with mapping spatial movement to touchpad axes.
+	if (pSettings != nullptr)
+	{
+		vr::EVRSettingsError fetchError;
+		m_bUseSpatialOffsetAfterTouchpadPressAsTouchpadAxis
+			= pSettings->GetBool("psmove", "use_spatial_offset_after_touchpad_press_as_touchpad_axis", true, &fetchError);
+
+		m_fMetersPerTouchpadAxisUnits
+			= pSettings->GetFloat("psmove", "meters_per_touchpad_units", 0.075f, &fetchError);
+
+		m_fVirtuallExtendControllersY = pSettings->GetFloat("psmove_settings", "psmove_extend_y", 0.0f, &fetchError);
+		m_fVirtuallExtendControllersZ = pSettings->GetFloat("psmove_settings", "psmove_extend_z", 0.0f, &fetchError);
+
+		#if LOG_TOUCHPAD_EMULATION != 0
+			DriverLog("use_spatial_offset_after_touchpad_press_as_touchpad_axis: %d\n", m_bUseSpatialOffsetAfterTouchpadPressAsTouchpadAxis);
+			DriverLog("meters_per_touchpad_units: %f\n", m_fMetersPerTouchpadAxisUnits);
+		#endif
+
+
+		m_fControllerMetersInFrontOfHmdAtCallibration
+			= pSettings->GetFloat("psmove", "m_fControllerMetersInFrontOfHmdAtCallibration", 0.06f, &fetchError);
+
+		#if LOG_REALIGN_TO_HMD != 0
+			DriverLog("m_fControllerMetersInFrontOfHmdAtCallibration: %d\n", m_fControllerMetersInFrontOfHmdAtCallibration);
+		#endif
+	}
+
+}
+
+CPSMoveControllerLatest::~CPSMoveControllerLatest()
+{
+    ClientPSMoveAPI::free_controller_view(m_controller_view);
+}
+
+void CPSMoveControllerLatest::LoadButtonMapping(
+    vr::IVRSettings *pSettings,
+    const CPSMoveControllerLatest::ePSButtonID psButtonID,
+    const vr::EVRButtonId defaultVRButtonID,
+	const eVRTouchpadDirection defaultTouchpadDirection)
+{
+
+    vr::EVRButtonId vrButtonID = defaultVRButtonID;
+	eVRTouchpadDirection vrTouchpadDirection = defaultTouchpadDirection;
+
+    if (pSettings != nullptr)
+    {
+        const char *szPSButtonName = k_PSButtonNames[psButtonID];
+        char remapButtonToButtonString[32];
+        vr::EVRSettingsError fetchError;
+        pSettings->GetString("psmove", szPSButtonName, remapButtonToButtonString, 32, "", &fetchError);
+
+        if (fetchError == vr::VRSettingsError_None)
+        {
+            for (int vr_button_index = 0; vr_button_index < k_max_vr_buttons; ++vr_button_index)
+            {
+                if (strcasecmp(remapButtonToButtonString, k_VRButtonNames[vr_button_index]) == 0)
+                {
+                    vrButtonID = static_cast<vr::EVRButtonId>(vr_button_index);
+                    break;
+                }
+            }
+        }
+
+		char remapButtonToTouchpadDirectionString[32];
+		pSettings->GetString("psmove_touchpad_directions", szPSButtonName, remapButtonToTouchpadDirectionString, 32, "", &fetchError);
+
+		if (fetchError == vr::VRSettingsError_None)
+		{
+			for (int vr_touchpad_direction_index = 0; vr_touchpad_direction_index < k_max_vr_touchpad_directions; ++vr_touchpad_direction_index)
+			{
+				if (strcasecmp(remapButtonToTouchpadDirectionString, k_VRTouchpadDirectionNames[vr_touchpad_direction_index]) == 0)
+				{
+					vrTouchpadDirection = static_cast<eVRTouchpadDirection>(vr_touchpad_direction_index);
+					break;
+				}
+			}
+		}
+    }
+
+    // Save the mapping
+    psButtonIDToVRButtonID[psButtonID] = vrButtonID;
+	psButtonIDToVrTouchpadDirection[psButtonID] = vrTouchpadDirection;
+}
+
+vr::EVRInitError CPSMoveControllerLatest::Activate(uint32_t unObjectId)
+{
+    vr::EVRInitError result = CPSMoveTrackedDeviceLatest::Activate(unObjectId);
+
+    if (result == vr::VRInitError_None)
+    {
+		#if LOG_REALIGN_TO_HMD != 0
+			DriverLog("CPSMoveControllerLatest::Activate(%d) -- calling g_ServerTrackedDeviceProvider.LaunchPSMoveMonitor()\n", unObjectId);
+		#endif
+
+		g_ServerTrackedDeviceProvider.LaunchPSMoveMonitor();
+
+        ClientPSMoveAPI::register_callback(
+            ClientPSMoveAPI::start_controller_data_stream(
+                m_controller_view, 
+                ClientPSMoveAPI::includePositionData | ClientPSMoveAPI::includePhysicsData),
+            CPSMoveControllerLatest::start_controller_response_callback,
+            this);
+    }
+
+    return result;
+}
+
+void CPSMoveControllerLatest::start_controller_response_callback(
+    const ClientPSMoveAPI::ResponseMessage *response, void *userdata)
+{
+    CPSMoveControllerLatest *controller= reinterpret_cast<CPSMoveControllerLatest *>(userdata);
+
+    if (response->result_code == ClientPSMoveAPI::_clientPSMoveResultCode_ok)
+    {
+        controller->m_properties_dirty= true;
+    }
+}
+
+void CPSMoveControllerLatest::Deactivate()
+{
+    ClientPSMoveAPI::stop_controller_data_stream(m_controller_view);
+}
+
+void *CPSMoveControllerLatest::GetComponent(const char *pchComponentNameAndVersion)
+{
+    if (!strcasecmp(pchComponentNameAndVersion, vr::IVRControllerComponent_Version))
+    {
+        return (vr::IVRControllerComponent*)this;
+    }
+
+    return NULL;
+}
+
+bool CPSMoveControllerLatest::GetBoolTrackedDeviceProperty(
+    vr::ETrackedDeviceProperty prop, 
+    vr::ETrackedPropertyError * pError)
+{
+    bool bBoolResult = false;
+
+    switch (prop)
+    {
+    case vr::Prop_WillDriftInYaw_Bool:
+        bBoolResult = false;
+        *pError = vr::TrackedProp_Success;
+        break;
+    case vr::Prop_DeviceIsWireless_Bool:
+        bBoolResult = false;
+        *pError = vr::TrackedProp_Success;
+        break;
+    case vr::Prop_DeviceIsCharging_Bool:
+        bBoolResult = m_bIsBatteryCharging;
+        *pError = vr::TrackedProp_Success;
+        break;
+    case vr::Prop_DeviceProvidesBatteryStatus_Bool:
+        bBoolResult = true;
+        *pError = vr::TrackedProp_Success;
+        break;
+    default:
+        *pError = vr::TrackedProp_ValueNotProvidedByDevice;
+    }
+
+    if (*pError == vr::TrackedProp_ValueNotProvidedByDevice)
+    {
+        bBoolResult= CPSMoveTrackedDeviceLatest::GetBoolTrackedDeviceProperty(prop, pError);
+    }
+
+    return bBoolResult;
+}
+
+float CPSMoveControllerLatest::GetFloatTrackedDeviceProperty(
+    vr::ETrackedDeviceProperty prop,
+    vr::ETrackedPropertyError * pError)
+{
+    float floatResult = 0.f;
+
+    switch (prop)
+    {
+    case vr::Prop_DeviceBatteryPercentage_Float: // 0 is empty, 1 is full
+        floatResult = m_fBatteryChargeFraction;
+        *pError = vr::TrackedProp_Success;
+        break;
+    default:
+        *pError = vr::TrackedProp_ValueNotProvidedByDevice;
+    }
+    
+    if (*pError == vr::TrackedProp_ValueNotProvidedByDevice)
+    {
+        floatResult = CPSMoveTrackedDeviceLatest::GetFloatTrackedDeviceProperty(prop, pError);
+    }
+
+    return floatResult;
+}
+
+int32_t CPSMoveControllerLatest::GetInt32TrackedDeviceProperty(
+    vr::ETrackedDeviceProperty prop,
+    vr::ETrackedPropertyError * pError)
+{
+    int32_t nRetVal = 0;
+
+    switch ( prop )
+    {
+    case vr::Prop_DeviceClass_Int32:
+        nRetVal = vr::TrackedDeviceClass_Controller;
+        *pError = vr::TrackedProp_Success;
+        break;
+
+    case vr::Prop_Axis0Type_Int32:
+        nRetVal = vr::k_eControllerAxis_Trigger;
+        *pError = vr::TrackedProp_Success;
+        break;
+
+    default:
+        *pError = vr::TrackedProp_ValueNotProvidedByDevice;
+        break;
+    }
+
+    if (*pError == vr::TrackedProp_ValueNotProvidedByDevice)
+    {
+        nRetVal = CPSMoveTrackedDeviceLatest::GetInt32TrackedDeviceProperty(prop, pError);
+    }
+
+    return nRetVal;
+}
+
+uint64_t CPSMoveControllerLatest::GetUint64TrackedDeviceProperty( 
+    vr::ETrackedDeviceProperty prop,
+    vr::ETrackedPropertyError * pError)
+{
+    uint64_t ulRetVal = 0;
+
+    switch ( prop )
+    {
+    case vr::Prop_SupportedButtons_Uint64:
+		{
+			for (int buttonIndex = 0; buttonIndex < static_cast<int>(k_EPSButtonID_Count); ++buttonIndex)
+			{
+				ulRetVal |= vr::ButtonMaskFromId( psButtonIDToVRButtonID[buttonIndex] );
+
+				if( psButtonIDToVrTouchpadDirection[buttonIndex] != k_EVRTouchpadDirection_None )
+				{
+					ulRetVal |= vr::ButtonMaskFromId(vr::k_EButton_SteamVR_Touchpad);
+				}
+			}
+			*pError = vr::TrackedProp_Success;
+			break;
+		}
+
+    default:
+        *pError = vr::TrackedProp_ValueNotProvidedByDevice;
+    }
+
+    if (*pError == vr::TrackedProp_ValueNotProvidedByDevice)
+    {
+        ulRetVal = CPSMoveTrackedDeviceLatest::GetUint64TrackedDeviceProperty(prop, pError);
+    }
+
+    return ulRetVal;
+}
+
+uint32_t CPSMoveControllerLatest::GetStringTrackedDeviceProperty(
+    vr::ETrackedDeviceProperty prop, 
+    char * pchValue, 
+    uint32_t unBufferSize, 
+    vr::ETrackedPropertyError * pError)
+{
+    std::ostringstream ssRetVal;
+
+    switch ( prop )
+    {
+    case vr::Prop_RenderModelName_String:
+        // The {psmove} syntax lets us refer to rendermodels that are installed
+        // in the driver's own resources/rendermodels directory.  The driver can
+        // still refer to SteamVR models like "generic_hmd".
+        switch(m_controller_view->GetControllerViewType())
+        {
+        case ClientControllerView::PSMove:
+            ssRetVal << "{psmove}psmove_controller";
+            break;
+        case ClientControllerView::PSNavi:
+            ssRetVal << "{psmove}navi_controller";
+            break;
+        case ClientControllerView::PSDualShock4:
+            ssRetVal << "{psmove}dualshock4_controller";
+            break;
+        default:
+            ssRetVal << "generic_controller";
+        }
+        break;
+    case vr::Prop_TrackingSystemName_String:
+        ssRetVal << "psmoveservice";
+        break;
+    }
+
+    std::string sRetVal = ssRetVal.str();
+    if ( sRetVal.empty() )
+    {        
+        return CPSMoveTrackedDeviceLatest::GetStringTrackedDeviceProperty(prop, pchValue, unBufferSize, pError);
+    }
+    else if ( sRetVal.size() + 1 > unBufferSize )
+    {
+        *pError = vr::TrackedProp_BufferTooSmall;
+        return static_cast<uint32_t>(sRetVal.size() + 1);  // caller needs to know how to size buffer
+    }
+    else
+    {
+        snprintf( pchValue, unBufferSize, sRetVal.c_str() );
+        *pError = vr::TrackedProp_Success;
+        return static_cast<uint32_t>(sRetVal.size() + 1);
+    }
+}
+
+vr::VRControllerState_t CPSMoveControllerLatest::GetControllerState()
+{
+    return m_ControllerState;
+}
+
+bool CPSMoveControllerLatest::TriggerHapticPulse( uint32_t unAxisId, uint16_t usPulseDurationMicroseconds )
+{
+    m_pendingHapticPulseDuration = usPulseDurationMicroseconds;
+    UpdateRumbleState();
+
+    return true;
+}
+
+void CPSMoveControllerLatest::SendButtonUpdates( ButtonUpdate ButtonEvent, uint64_t ulMask )
+{
+    if ( !ulMask )
+        return;
+
+    for ( int i = 0; i< vr::k_EButton_Max; i++ )
+    {
+        vr::EVRButtonId button = ( vr::EVRButtonId )i;
+
+        uint64_t bit = ButtonMaskFromId( button );
+
+        if ( bit & ulMask )
+        {
+            ( m_pDriverHost->*ButtonEvent )( m_unSteamVRTrackedDeviceId, button, 0.0 );
+        }
+    }
+}
+
+void CPSMoveControllerLatest::UpdateControllerState()
+{
+    assert(m_controller_view != nullptr);
+    assert(m_controller_view->GetIsConnected());
+
+    vr::VRControllerState_t NewState = { 0 };
+
+    // Changing unPacketNum tells anyone polling state that something might have
+    // changed.  We don't try to be precise about that here.
+    NewState.unPacketNum = m_ControllerState.unPacketNum + 1;
+   
+    switch (m_controller_view->GetControllerViewType())
+    {
+    case ClientControllerView::eControllerType::PSMove:
+        {
+            const ClientPSMoveView &clientView = m_controller_view->GetPSMoveView();
+
+            bool bStartWasPressed = (m_ControllerState.ulButtonPressed & vr::ButtonMaskFromId(psButtonIDToVRButtonID[k_EPSButtonID_Start])) > 0;
+            bool bSelectWasPressed = (m_ControllerState.ulButtonPressed & vr::ButtonMaskFromId(psButtonIDToVRButtonID[k_EPSButtonID_Select])) > 0;
+
+            bool bSquareWasPressed = (m_ControllerState.ulButtonPressed & vr::ButtonMaskFromId(psButtonIDToVRButtonID[k_EPSButtonID_Square])) > 0;
+            bool bCrossWasPressed = (m_ControllerState.ulButtonPressed & vr::ButtonMaskFromId(psButtonIDToVRButtonID[k_EPSButtonID_Cross])) > 0;
+            bool bTriangleWasPressed = (m_ControllerState.ulButtonPressed & vr::ButtonMaskFromId(psButtonIDToVRButtonID[k_EPSButtonID_Triangle])) > 0;
+            bool bCircleWasPressed = (m_ControllerState.ulButtonPressed & vr::ButtonMaskFromId(psButtonIDToVRButtonID[k_EPSButtonID_Circle])) > 0;
+
+            // If start was just pressed while and select was held or vice versa,
+			// recenter the controller orientation pose and start the realignment of the controller to HMD tracking space.
+            if ((clientView.GetButtonStart() == PSMoveButton_PRESSED && clientView.GetButtonSelect() == PSMoveButton_PRESSED) ||
+				(clientView.GetButtonStart() == PSMoveButton_PRESSED && clientView.GetButtonSelect() == PSMoveButton_DOWN) ||
+				(clientView.GetButtonStart() == PSMoveButton_DOWN && clientView.GetButtonSelect() == PSMoveButton_PRESSED) )
+                
+            {
+				#if LOG_REALIGN_TO_HMD != 0
+					DriverLog("CPSMoveControllerLatest::UpdateControllerState(): Calling StartRealignHMDTrackingSpace() in response to controller chord.\n");
+				#endif
+
+				PSMoveFloatVector3 controllerBallPointedUpEuler = PSMoveFloatVector3::create((float)M_PI_2, 0.0f, 0.0f);
+				PSMoveQuaternion controllerBallPointedUpQuat = PSMoveQuaternion::create(controllerBallPointedUpEuler);
+				ClientPSMoveAPI::reset_pose(m_controller_view, controllerBallPointedUpQuat);
+
+				StartRealignHMDTrackingSpace();
+            }
+
+			UpdateControllerStateFromPsMoveButtonState(k_EPSButtonID_Circle, clientView.GetButtonCircle(), &NewState);
+			UpdateControllerStateFromPsMoveButtonState(k_EPSButtonID_Cross, clientView.GetButtonCross(), &NewState);
+			UpdateControllerStateFromPsMoveButtonState(k_EPSButtonID_Move, clientView.GetButtonMove(), &NewState);
+			UpdateControllerStateFromPsMoveButtonState(k_EPSButtonID_PS, clientView.GetButtonPS(), &NewState);
+			UpdateControllerStateFromPsMoveButtonState(k_EPSButtonID_Select, clientView.GetButtonSelect(), &NewState);
+			UpdateControllerStateFromPsMoveButtonState(k_EPSButtonID_Square, clientView.GetButtonSquare(), &NewState);
+			UpdateControllerStateFromPsMoveButtonState(k_EPSButtonID_Start, clientView.GetButtonStart(), &NewState);
+			UpdateControllerStateFromPsMoveButtonState(k_EPSButtonID_Triangle, clientView.GetButtonTriangle(), &NewState);
+			UpdateControllerStateFromPsMoveButtonState(k_EPSButtonID_Trigger, clientView.GetButtonTrigger(), &NewState);
+
+
+			if (m_bUseSpatialOffsetAfterTouchpadPressAsTouchpadAxis)
+			{
+				static const uint64_t s_kTouchpadButtonMask = vr::ButtonMaskFromId(vr::k_EButton_SteamVR_Touchpad);
+				if (NewState.ulButtonPressed & s_kTouchpadButtonMask)
+				{
+					if (!(m_ControllerState.ulButtonPressed & s_kTouchpadButtonMask))
+					{
+						// Just pressed.
+						const ClientPSMoveView &view = m_controller_view->GetPSMoveView();
+						m_driverSpaceRotationAtTouchpadPressTime = view.GetOrientation();
+
+						GetMetersPosInRotSpace(&m_posMetersAtTouchpadPressTime, m_driverSpaceRotationAtTouchpadPressTime);
+
+						#if LOG_TOUCHPAD_EMULATION != 0
+							DriverLog("Touchpad pressed! At (%f, %f, %f) meters relative to orientation\n",
+								m_posMetersAtTouchpadPressTime.i, m_posMetersAtTouchpadPressTime.j, m_posMetersAtTouchpadPressTime.k);
+						#endif
+					}
+					else
+					{
+						// Held!
+						PSMoveFloatVector3 newPosMeters;
+						GetMetersPosInRotSpace(&newPosMeters, m_driverSpaceRotationAtTouchpadPressTime);
+
+						PSMoveFloatVector3 offsetMeters = newPosMeters - m_posMetersAtTouchpadPressTime;
+
+						#if LOG_TOUCHPAD_EMULATION != 0
+							DriverLog("Touchpad held! Relative position (%f, %f, %f) meters\n",
+								offsetMeters.i, offsetMeters.j, offsetMeters.k);
+						#endif
+
+						NewState.rAxis[0].x = offsetMeters.i / m_fMetersPerTouchpadAxisUnits;
+						NewState.rAxis[0].x = fminf( fmaxf(NewState.rAxis[0].x, -1.0f), 1.0f );
+
+						NewState.rAxis[0].y = -offsetMeters.k / m_fMetersPerTouchpadAxisUnits;
+						NewState.rAxis[0].y = fminf(fmaxf(NewState.rAxis[0].y, -1.0f), 1.0f);
+
+						#if LOG_TOUCHPAD_EMULATION != 0
+						DriverLog("Touchpad axis at (%f, %f) \n",
+							NewState.rAxis[0].x, NewState.rAxis[0].y);
+						#endif
+					}
+				}
+			}
+
+
+			if (NewState.rAxis[0].x != m_ControllerState.rAxis[0].x || NewState.rAxis[0].y != m_ControllerState.rAxis[0].y)
+				m_pDriverHost->TrackedDeviceAxisUpdated(m_unSteamVRTrackedDeviceId, 0, NewState.rAxis[0]);
+
+
+            NewState.rAxis[1].x = clientView.GetTriggerValue();
+            NewState.rAxis[1].y = 0.f;
+
+			if (NewState.rAxis[1].x != m_ControllerState.rAxis[1].x)
+                m_pDriverHost->TrackedDeviceAxisUpdated(m_unSteamVRTrackedDeviceId, 1, NewState.rAxis[1]);
+
+        } break;
+    case ClientControllerView::eControllerType::PSNavi:
+        {
+            const ClientPSNaviView &clientView = m_controller_view->GetPSNaviView();
+
+            if (clientView.GetButtonL1())
+                NewState.ulButtonPressed |= vr::ButtonMaskFromId(psButtonIDToVRButtonID[k_EPSButtonID_L1]);
+            if (clientView.GetButtonL2())
+                NewState.ulButtonPressed |= vr::ButtonMaskFromId(psButtonIDToVRButtonID[k_EPSButtonID_L2]);
+            if (clientView.GetButtonL3())
+                NewState.ulButtonPressed |= vr::ButtonMaskFromId(psButtonIDToVRButtonID[k_EPSButtonID_L3]);
+            if (clientView.GetButtonCircle())
+                NewState.ulButtonPressed |= vr::ButtonMaskFromId(psButtonIDToVRButtonID[k_EPSButtonID_Circle]);
+            if (clientView.GetButtonCross())
+                NewState.ulButtonPressed |= vr::ButtonMaskFromId(psButtonIDToVRButtonID[k_EPSButtonID_Cross]);
+            if (clientView.GetButtonPS())
+                NewState.ulButtonPressed |= vr::ButtonMaskFromId(psButtonIDToVRButtonID[k_EPSButtonID_PS]);
+            if (clientView.GetButtonTrigger())
+                NewState.ulButtonPressed |= vr::ButtonMaskFromId(psButtonIDToVRButtonID[k_EPSButtonID_Trigger]);
+            if (clientView.GetButtonDPadUp())
+                NewState.ulButtonPressed |= vr::ButtonMaskFromId(psButtonIDToVRButtonID[k_EPSButtonID_Up]);
+            if (clientView.GetButtonDPadDown())
+                NewState.ulButtonPressed |= vr::ButtonMaskFromId(psButtonIDToVRButtonID[k_EPSButtonID_Down]);
+            if (clientView.GetButtonDPadLeft())
+                NewState.ulButtonPressed |= vr::ButtonMaskFromId(psButtonIDToVRButtonID[k_EPSButtonID_Left]);
+            if (clientView.GetButtonDPadRight())
+                NewState.ulButtonPressed |= vr::ButtonMaskFromId(psButtonIDToVRButtonID[k_EPSButtonID_Right]);
+
+            NewState.rAxis[0].x = clientView.GetStickXAxis();
+            NewState.rAxis[0].y = clientView.GetStickYAxis();
+
+            NewState.rAxis[1].x = clientView.GetTriggerValue();
+            NewState.rAxis[1].y = 0.f;
+
+            if (NewState.rAxis[0].x != m_ControllerState.rAxis[0].x || NewState.rAxis[0].y != m_ControllerState.rAxis[0].y)
+                m_pDriverHost->TrackedDeviceAxisUpdated(m_unSteamVRTrackedDeviceId, 0, NewState.rAxis[0]);
+            if (NewState.rAxis[1].x != m_ControllerState.rAxis[1].x)
+                m_pDriverHost->TrackedDeviceAxisUpdated(m_unSteamVRTrackedDeviceId, 1, NewState.rAxis[1]);
+        } break;
+    case ClientControllerView::eControllerType::PSDualShock4:
+        {
+            const ClientPSDualShock4View &clientView = m_controller_view->GetPSDualShock4View();
+
+            if (clientView.GetButtonL1())
+                NewState.ulButtonPressed |= vr::ButtonMaskFromId(psButtonIDToVRButtonID[k_EPSButtonID_L1]);
+            if (clientView.GetButtonL2())
+                NewState.ulButtonPressed |= vr::ButtonMaskFromId(psButtonIDToVRButtonID[k_EPSButtonID_L2]);
+            if (clientView.GetButtonL3())
+                NewState.ulButtonPressed |= vr::ButtonMaskFromId(psButtonIDToVRButtonID[k_EPSButtonID_L3]);
+            if (clientView.GetButtonR1())
+                NewState.ulButtonPressed |= vr::ButtonMaskFromId(psButtonIDToVRButtonID[k_EPSButtonID_R1]);
+            if (clientView.GetButtonR2())
+                NewState.ulButtonPressed |= vr::ButtonMaskFromId(psButtonIDToVRButtonID[k_EPSButtonID_R2]);
+            if (clientView.GetButtonR3())
+                NewState.ulButtonPressed |= vr::ButtonMaskFromId(psButtonIDToVRButtonID[k_EPSButtonID_R3]);
+
+            if (clientView.GetButtonCircle())
+                NewState.ulButtonPressed |= vr::ButtonMaskFromId(psButtonIDToVRButtonID[k_EPSButtonID_Circle]);
+            if (clientView.GetButtonCross())
+                NewState.ulButtonPressed |= vr::ButtonMaskFromId(psButtonIDToVRButtonID[k_EPSButtonID_Cross]);
+            if (clientView.GetButtonSquare())
+                NewState.ulButtonPressed |= vr::ButtonMaskFromId(psButtonIDToVRButtonID[k_EPSButtonID_Square]);
+            if (clientView.GetButtonTriangle())
+                NewState.ulButtonPressed |= vr::ButtonMaskFromId(psButtonIDToVRButtonID[k_EPSButtonID_Triangle]);
+
+            if (clientView.GetButtonDPadUp())
+                NewState.ulButtonPressed |= vr::ButtonMaskFromId(psButtonIDToVRButtonID[k_EPSButtonID_Up]);
+            if (clientView.GetButtonDPadDown())
+                NewState.ulButtonPressed |= vr::ButtonMaskFromId(psButtonIDToVRButtonID[k_EPSButtonID_Down]);
+            if (clientView.GetButtonDPadLeft())
+                NewState.ulButtonPressed |= vr::ButtonMaskFromId(psButtonIDToVRButtonID[k_EPSButtonID_Left]);
+            if (clientView.GetButtonDPadRight())
+                NewState.ulButtonPressed |= vr::ButtonMaskFromId(psButtonIDToVRButtonID[k_EPSButtonID_Right]);
+
+            if (clientView.GetButtonOptions())
+                NewState.ulButtonPressed |= vr::ButtonMaskFromId(psButtonIDToVRButtonID[k_EPSButtonID_Options]);
+            if (clientView.GetButtonShare())
+                NewState.ulButtonPressed |= vr::ButtonMaskFromId(psButtonIDToVRButtonID[k_EPSButtonID_Share]);
+            if (clientView.GetButtonTrackpad())
+                NewState.ulButtonPressed |= vr::ButtonMaskFromId(psButtonIDToVRButtonID[k_EPSButtonID_Trackpad]);
+            if (clientView.GetButtonPS())
+                NewState.ulButtonPressed |= vr::ButtonMaskFromId(psButtonIDToVRButtonID[k_EPSButtonID_PS]);
+
+            NewState.rAxis[0].x = clientView.GetLeftAnalogX();
+            NewState.rAxis[0].y = -clientView.GetLeftAnalogY();
+
+            NewState.rAxis[1].x = clientView.GetLeftTriggerValue();
+            NewState.rAxis[1].y = 0.f;
+
+            NewState.rAxis[2].x = clientView.GetRightAnalogX();
+            NewState.rAxis[2].y = -clientView.GetRightAnalogY();
+
+            NewState.rAxis[3].x = clientView.GetRightTriggerValue();
+            NewState.rAxis[3].y = 0.f;
+
+            if (NewState.rAxis[0].x != m_ControllerState.rAxis[0].x || NewState.rAxis[0].y != m_ControllerState.rAxis[0].y)
+                m_pDriverHost->TrackedDeviceAxisUpdated(m_unSteamVRTrackedDeviceId, 0, NewState.rAxis[0]);
+            if (NewState.rAxis[1].x != m_ControllerState.rAxis[1].x)
+                m_pDriverHost->TrackedDeviceAxisUpdated(m_unSteamVRTrackedDeviceId, 1, NewState.rAxis[1]);
+
+            if (NewState.rAxis[2].x != m_ControllerState.rAxis[2].x || NewState.rAxis[2].y != m_ControllerState.rAxis[2].y)
+                m_pDriverHost->TrackedDeviceAxisUpdated(m_unSteamVRTrackedDeviceId, 2, NewState.rAxis[2]);
+            if (NewState.rAxis[3].x != m_ControllerState.rAxis[3].x)
+                m_pDriverHost->TrackedDeviceAxisUpdated(m_unSteamVRTrackedDeviceId, 3, NewState.rAxis[3]);
+        } break;
+    }
+
+    // All pressed buttons are touched
+    NewState.ulButtonTouched |= NewState.ulButtonPressed;
+
+    uint64_t ulChangedTouched = NewState.ulButtonTouched ^ m_ControllerState.ulButtonTouched;
+    uint64_t ulChangedPressed = NewState.ulButtonPressed ^ m_ControllerState.ulButtonPressed;
+
+    SendButtonUpdates( &vr::IServerDriverHost::TrackedDeviceButtonTouched, ulChangedTouched & NewState.ulButtonTouched );
+    SendButtonUpdates( &vr::IServerDriverHost::TrackedDeviceButtonPressed, ulChangedPressed & NewState.ulButtonPressed );
+    SendButtonUpdates( &vr::IServerDriverHost::TrackedDeviceButtonUnpressed, ulChangedPressed & ~NewState.ulButtonPressed );
+    SendButtonUpdates( &vr::IServerDriverHost::TrackedDeviceButtonUntouched, ulChangedTouched & ~NewState.ulButtonTouched );
+
+    m_ControllerState = NewState;
+}
+
+
+void CPSMoveControllerLatest::UpdateControllerStateFromPsMoveButtonState(ePSButtonID buttonId, PSMoveButtonState buttonState, vr::VRControllerState_t* pControllerStateToUpdate)
+{
+	if (buttonState & PSMoveButton_PRESSED || buttonState & PSMoveButton_DOWN)
+	{
+		pControllerStateToUpdate->ulButtonPressed |= vr::ButtonMaskFromId( psButtonIDToVRButtonID[buttonId] );
+
+		if (psButtonIDToVrTouchpadDirection[buttonId] == k_EVRTouchpadDirection_Left)
+		{
+			pControllerStateToUpdate->rAxis[0].x = -1.0f;
+			pControllerStateToUpdate->ulButtonPressed |= vr::ButtonMaskFromId(vr::k_EButton_SteamVR_Touchpad);
+		}
+		else if (psButtonIDToVrTouchpadDirection[buttonId] == k_EVRTouchpadDirection_Right)
+		{
+			pControllerStateToUpdate->rAxis[0].x = 1.0f;
+			pControllerStateToUpdate->ulButtonPressed |= vr::ButtonMaskFromId(vr::k_EButton_SteamVR_Touchpad);
+		}
+		else if (psButtonIDToVrTouchpadDirection[buttonId] == k_EVRTouchpadDirection_Up)
+		{
+			pControllerStateToUpdate->rAxis[0].y = 1.0f;
+			pControllerStateToUpdate->ulButtonPressed |= vr::ButtonMaskFromId(vr::k_EButton_SteamVR_Touchpad);
+		}
+		else if (psButtonIDToVrTouchpadDirection[buttonId] == k_EVRTouchpadDirection_Down)
+		{
+			pControllerStateToUpdate->rAxis[0].y = -1.0f;
+			pControllerStateToUpdate->ulButtonPressed |= vr::ButtonMaskFromId(vr::k_EButton_SteamVR_Touchpad);
+		}
+	}
+}
+
+
+PSMoveQuaternion ExtractHMDYawQuaternion(const PSMoveQuaternion &q)
+{
+    // Convert the quaternion to a basis matrix
+    const PSMoveMatrix3x3 hmd_orientation = PSMoveMatrix3x3::create(q);
+
+    // Extract the forward (z-axis) vector from the basis
+	const PSMoveFloatVector3 &global_forward = *k_psmove_float_vector3_k;
+    const PSMoveFloatVector3 forward = hmd_orientation.basis_z();
+	PSMoveFloatVector3 forward2d = PSMoveFloatVector3::create(forward.i, 0.f, forward.k);
+	forward2d.normalize_with_default(global_forward);
+
+    // Compute the yaw angle (amount the z-axis has been rotated to it's current facing)
+    const float cos_yaw = PSMoveFloatVector3::dot(forward, global_forward);
+    float half_yaw = acosf(fminf(fmaxf(cos_yaw, -1.f), 1.f)) / 2.f;
+
+	// Flip the sign of the yaw angle depending on if forward2d is to the left or right of global forward
+	const PSMoveFloatVector3 &global_up = *k_psmove_float_vector3_j;
+	PSMoveFloatVector3 yaw_axis = PSMoveFloatVector3::cross(global_forward, forward2d);
+	if (PSMoveFloatVector3::dot(yaw_axis, global_up) < 0)
+	{
+		half_yaw = -half_yaw;
+	}
+
+    // Convert this yaw rotation back into a quaternion
+    PSMoveQuaternion yaw_quaternion =
+        PSMoveQuaternion::create(
+            cosf(half_yaw), // w = cos(theta/2)
+            0.f, sinf(half_yaw), 0.f); // (x, y, z) = sin(theta/2)*axis, where axis = (0, 1, 0)
+
+    return yaw_quaternion;
+}
+
+PSMoveQuaternion ExtractPSMoveYawQuaternion(const PSMoveQuaternion &q)
+{
+	// Convert the quaternion to a basis matrix
+	const PSMoveMatrix3x3 psmove_basis = PSMoveMatrix3x3::create(q);
+
+	// Extract the forward (negative z-axis) vector from the basis
+	const PSMoveFloatVector3 global_forward = PSMoveFloatVector3::create(0.f, 0.f, -1.f);
+	const PSMoveFloatVector3 &forward = psmove_basis.basis_y();
+	PSMoveFloatVector3 forward2d = PSMoveFloatVector3::create(forward.i, 0.f, forward.k);
+	forward2d.normalize_with_default(global_forward);
+
+	// Compute the yaw angle (amount the z-axis has been rotated to it's current facing)
+	const float cos_yaw = PSMoveFloatVector3::dot(forward, global_forward);
+	float yaw = acosf(fminf(fmaxf(cos_yaw, -1.f), 1.f));
+
+	// Flip the sign of the yaw angle depending on if forward2d is to the left or right of global forward
+	const PSMoveFloatVector3 &global_up = *k_psmove_float_vector3_j;
+	PSMoveFloatVector3 yaw_axis = PSMoveFloatVector3::cross(global_forward, forward2d);
+	if (PSMoveFloatVector3::dot(yaw_axis, global_up) < 0)
+	{
+		yaw = -yaw;
+	}
+
+	// Convert this yaw rotation back into a quaternion
+	PSMoveQuaternion yaw_quaternion =
+		PSMoveQuaternion::concat(
+			PSMoveQuaternion::create(PSMoveFloatVector3::create((float)1.57079632679489661923, 0.f, 0.f)), // pitch 90 up first
+			PSMoveQuaternion::create(PSMoveFloatVector3::create(0, yaw, 0))); // Then apply the yaw
+
+	return yaw_quaternion;
+}
+
+void CPSMoveControllerLatest::GetMetersPosInRotSpace(PSMoveFloatVector3* pOutPosition, const PSMoveQuaternion& rRotation )
+{
+	const ClientPSMoveView &view = m_controller_view->GetPSMoveView();
+
+	const PSMovePosition &position = view.GetPosition();
+
+	PSMoveFloatVector3 unrotatedPositionMeters
+		= PSMoveFloatVector3::create(
+			position.x * k_fScalePSMoveAPIToMeters,
+			position.y * k_fScalePSMoveAPIToMeters,
+			position.z * k_fScalePSMoveAPIToMeters);
+
+	PSMoveQuaternion viewOrientationInverse	= rRotation.inverse();
+
+	*pOutPosition	= viewOrientationInverse.rotate_vector(unrotatedPositionMeters);
+}
+
+void CPSMoveControllerLatest::StartRealignHMDTrackingSpace()
+{
+	#if LOG_REALIGN_TO_HMD != 0
+		DriverLog( "Begin CPSMoveControllerLatest::StartRealignHMDTrackingSpace()\n" );
+	#endif
+
+	if (m_trackingStatus != vr::TrackingResult_Calibrating_InProgress)
+	{
+		m_trackingStatus = vr::TrackingResult_Calibrating_InProgress;
+		RequestLatestHMDPose(0.f, CPSMoveControllerLatest::FinishRealignHMDTrackingSpace, this);
+	}
+}
+
+void CPSMoveControllerLatest::FinishRealignHMDTrackingSpace(
+	const PSMovePose &hmd_pose_raw_meters, 
+	void *userdata)
+{
+
+	CPSMoveControllerLatest* pThis = (CPSMoveControllerLatest*)userdata;
+
+	#if LOG_REALIGN_TO_HMD != 0
+		DriverLog("Begin CPSMoveControllerLatest::FinishRealignHMDTrackingSpace()\n");
+	#endif
+
+	PSMovePose hmd_pose_meters = hmd_pose_raw_meters;
+	DriverLog("hmd_pose_meters(raw): %s \n", PsMovePoseToString(hmd_pose_meters).c_str());
+
+	// Make the HMD orientation only contain a yaw
+	hmd_pose_meters.Orientation = ExtractHMDYawQuaternion(hmd_pose_raw_meters.Orientation);
+	DriverLog("hmd_pose_meters(yaw-only): %s \n", PsMovePoseToString(hmd_pose_meters).c_str());
+
+	// We have the transform of the HMD in world space. It and the controller aren't quite
+	// aligned -- the controller's local -Z axis (from the center to the glowing ball) is currently pointed 
+	// in the direction of the HMD's local +Y axis, and the controller's position is a few inches ahead of
+	// the HMD's on the HMD's local -Z axis. Transform the HMD's world space transform to where we expect the
+	// controller's world space transform to be.
+
+	PSMovePosition controllerLocalOffsetFromHmdPosition
+		= PSMovePosition::create(0.0f, 0.0f, -1.0f * pThis->m_fControllerMetersInFrontOfHmdAtCallibration);
+	PSMoveQuaternion controllerOrientationInHmdSpaceQuat =
+		PSMoveQuaternion::create(PSMoveFloatVector3::create((float)M_PI_2, 0.0f, 0.0f));
+	PSMovePose controllerPoseRelativeToHMD =
+		PSMovePose::create(controllerLocalOffsetFromHmdPosition, controllerOrientationInHmdSpaceQuat);
+	DriverLog("controllerPoseRelativeToHMD: %s \n", PsMovePoseToString(controllerPoseRelativeToHMD).c_str());
+
+	// Compute the expected psmove controller pose in HMD tracking space (i.e. "World Space")
+	PSMovePose controller_world_space_pose = PSMovePose::concat(controllerPoseRelativeToHMD, hmd_pose_meters);
+	DriverLog("controller_world_space_pose: %s \n", PsMovePoseToString(controller_world_space_pose).c_str());
+
+
+	// We now have the transform of the controller in world space -- controller_world_space_pose
+
+	// We also have the transform of the controller in driver space -- psmove_pose_meters
+
+	// We need the transform that goes from driver space to world space -- driver_pose_to_world_pose
+	// psmove_pose_meters * driver_pose_to_world_pose = controller_world_space_pose
+	// psmove_pose_meters.inverse() * psmove_pose_meters * driver_pose_to_world_pose = psmove_pose_meters.inverse() * controller_world_space_pose
+	// driver_pose_to_world_pose = psmove_pose_meters.inverse() * controller_world_space_pose
+
+	CPSMoveControllerLatest *controller = reinterpret_cast<CPSMoveControllerLatest *>(userdata);
+
+	// Get the current pose from the controller view instead of using the driver's cached
+	// value because the user may have triggered a pose reset, in which case the driver's
+	// cached pose might not yet be up to date by the time this callback is triggered.
+	PSMovePose psmove_pose_meters = controller->m_controller_view->GetPSMoveView().GetPose();
+	DriverLog("psmove_pose_meters(raw): %s \n", PsMovePoseToString(psmove_pose_meters).c_str());
+
+	// PSMove Position is in cm, but OpenVR stores position in meters
+	psmove_pose_meters.Position.x *= k_fScalePSMoveAPIToMeters;
+	psmove_pose_meters.Position.y *= k_fScalePSMoveAPIToMeters;
+	psmove_pose_meters.Position.z *= k_fScalePSMoveAPIToMeters;
+
+	// Snap the controller to a +90 degree pitch so that we get a clean yaw
+	psmove_pose_meters.Orientation = ExtractPSMoveYawQuaternion(psmove_pose_meters.Orientation);
+	DriverLog("psmove_pose_meters(yaw-only): %s \n", PsMovePoseToString(psmove_pose_meters).c_str());
+
+	PSMovePose psmove_pose_inv = psmove_pose_meters.inverse();
+	DriverLog("psmove_pose_inv: %s \n", PsMovePoseToString(psmove_pose_inv).c_str());
+
+	PSMovePose driver_pose_to_world_pose = PSMovePose::concat(psmove_pose_inv, controller_world_space_pose);
+	DriverLog("driver_pose_to_world_pose: %s \n", PsMovePoseToString(driver_pose_to_world_pose).c_str());
+
+	//PSMovePose test_composed_controller_world_space = PSMovePose::concat(psmove_pose_meters, driver_pose_to_world_pose);
+	//DriverLog("test_composed_controller_world_space: %s \n", PsMovePoseToString(test_composed_controller_world_space).c_str());
+
+	g_ServerTrackedDeviceProvider.SetHMDTrackingSpace(driver_pose_to_world_pose);
+}
+
+void CPSMoveControllerLatest::UpdateTrackingState()
+{
+    assert(m_controller_view != nullptr);
+    assert(m_controller_view->GetIsConnected());
+
+	// The tracking status will be one of the following states:
+    m_Pose.result = m_trackingStatus;
+
+    m_Pose.deviceIsConnected = m_controller_view->GetIsConnected();
+
+    // These should always be false from any modern driver.  These are for Oculus DK1-like
+    // rotation-only tracking.  Support for that has likely rotted in vrserver.
+    m_Pose.willDriftInYaw = false;
+    m_Pose.shouldApplyHeadModel = false;
+
+    switch (m_controller_view->GetControllerViewType())
+    {
+    case ClientControllerView::eControllerType::PSMove:
+        {
+            const ClientPSMoveView &view= m_controller_view->GetPSMoveView();
+
+            // No prediction since that's already handled in the psmove service
+            m_Pose.poseTimeOffset = 0.f;
+
+            // No transform due to the current HMD orientation
+            m_Pose.qDriverFromHeadRotation.w = 1.f;
+            m_Pose.qDriverFromHeadRotation.x = 0.0f;
+            m_Pose.qDriverFromHeadRotation.y = 0.0f;
+            m_Pose.qDriverFromHeadRotation.z = 0.0f;
+            m_Pose.vecDriverFromHeadTranslation[0] = 0.f;
+            m_Pose.vecDriverFromHeadTranslation[1] = 0.f;
+            m_Pose.vecDriverFromHeadTranslation[2] = 0.f;            
+
+            // Set position
+            {
+                const PSMovePosition &position = view.GetPosition();
+
+                m_Pose.vecPosition[0] = position.x * k_fScalePSMoveAPIToMeters;
+                m_Pose.vecPosition[1] = position.y * k_fScalePSMoveAPIToMeters;
+                m_Pose.vecPosition[2] = position.z * k_fScalePSMoveAPIToMeters;
+            }
+
+			// virtual extend controllers
+			if (m_fVirtuallExtendControllersY != 0.0f || m_fVirtuallExtendControllersZ != 0.0f)
+			{
+				const PSMoveQuaternion &orientation = view.GetOrientation();
+
+				PSMoveFloatVector3 shift;
+				shift = shift.create((float)m_Pose.vecPosition[0], (float)m_Pose.vecPosition[1], (float)m_Pose.vecPosition[2]);
+
+				if (m_fVirtuallExtendControllersZ != 0.0f) {
+
+					PSMoveFloatVector3 local_forward = PSMoveFloatVector3::create(0, 0, -1);
+					PSMoveFloatVector3 global_forward = orientation.rotate_vector(local_forward);
+
+					shift = shift + global_forward*m_fVirtuallExtendControllersZ;
+				}
+
+				if (m_fVirtuallExtendControllersY != 0.0f) {
+
+					PSMoveFloatVector3 local_forward = PSMoveFloatVector3::create(0, -1, 0);
+					PSMoveFloatVector3 global_forward = orientation.rotate_vector(local_forward);
+
+					shift = shift + global_forward*m_fVirtuallExtendControllersY;
+				}
+
+				m_Pose.vecPosition[0] = shift.i;
+				m_Pose.vecPosition[1] = shift.j;
+				m_Pose.vecPosition[2] = shift.k;
+			}
+
+            // Set rotational coordinates
+            {
+                const PSMoveQuaternion &orientation = view.GetOrientation();
+
+                m_Pose.qRotation.w = orientation.w;
+                m_Pose.qRotation.x = orientation.x;
+                m_Pose.qRotation.y = orientation.y;
+                m_Pose.qRotation.z = orientation.z;
+            }
+
+            // Set the physics state of the controller
+            {
+                const PSMovePhysicsData &physicsData= view.GetPhysicsData();
+
+                m_Pose.vecVelocity[0] = physicsData.Velocity.i * k_fScalePSMoveAPIToMeters;
+                m_Pose.vecVelocity[1] = physicsData.Velocity.j * k_fScalePSMoveAPIToMeters;
+                m_Pose.vecVelocity[2] = physicsData.Velocity.k * k_fScalePSMoveAPIToMeters;
+
+                m_Pose.vecAcceleration[0] = physicsData.Acceleration.i * k_fScalePSMoveAPIToMeters;
+                m_Pose.vecAcceleration[1] = physicsData.Acceleration.j * k_fScalePSMoveAPIToMeters;
+                m_Pose.vecAcceleration[2] = physicsData.Acceleration.k * k_fScalePSMoveAPIToMeters;
+
+                m_Pose.vecAngularVelocity[0] = physicsData.AngularVelocity.i;
+                m_Pose.vecAngularVelocity[1] = physicsData.AngularVelocity.j;
+                m_Pose.vecAngularVelocity[2] = physicsData.AngularVelocity.k;
+
+                m_Pose.vecAngularAcceleration[0] = physicsData.AngularAcceleration.i;
+                m_Pose.vecAngularAcceleration[1] = physicsData.AngularAcceleration.j;
+                m_Pose.vecAngularAcceleration[2] = physicsData.AngularAcceleration.k;
+            }
+
+            m_Pose.poseIsValid = m_controller_view->GetIsPoseValid();
+
+            // This call posts this pose to shared memory, where all clients will have access to it the next
+            // moment they want to predict a pose.
+            m_pDriverHost->TrackedDevicePoseUpdated(m_unSteamVRTrackedDeviceId, m_Pose);
+        } break;
+    case ClientControllerView::eControllerType::PSNavi:
+        {
+            m_Pose.poseIsValid = false;
+
+            // Don't post anything to the driver host
+        } break;
+    case ClientControllerView::eControllerType::PSDualShock4:
+        {
+            const ClientPSDualShock4View &view = m_controller_view->GetPSDualShock4View();
+
+            // No prediction since that's already handled in the psmove service
+            m_Pose.poseTimeOffset = 0.f;
+
+            // Rotate -90 degrees about the x-axis from the current HMD orientation
+            m_Pose.qDriverFromHeadRotation.w = 0.707107;
+            m_Pose.qDriverFromHeadRotation.x = -0.707107;
+            m_Pose.qDriverFromHeadRotation.y = 0.0f;
+            m_Pose.qDriverFromHeadRotation.z = 0.0f;
+            m_Pose.vecDriverFromHeadTranslation[0] = 0.f;
+            m_Pose.vecDriverFromHeadTranslation[1] = 0.f;
+            m_Pose.vecDriverFromHeadTranslation[2] = 0.f;
+
+            // Set position
+            {
+                const PSMovePosition &position = view.GetPosition();
+
+                m_Pose.vecPosition[0] = position.x * k_fScalePSMoveAPIToMeters;
+                m_Pose.vecPosition[1] = position.y * k_fScalePSMoveAPIToMeters;
+                m_Pose.vecPosition[2] = position.z * k_fScalePSMoveAPIToMeters;
+            }
+
+            // Set rotational coordinates
+            {
+                const PSMoveQuaternion &orientation = view.GetOrientation();
+
+                m_Pose.qRotation.w = orientation.w;
+                m_Pose.qRotation.x = orientation.x;
+                m_Pose.qRotation.y = orientation.y;
+                m_Pose.qRotation.z = orientation.z;
+            }
+
+            // Set the physics state of the controller
+            // TODO: Physics data is too noisy for the DS4 right now, causes jitter
+            {
+                const PSMovePhysicsData &physicsData = view.GetPhysicsData();
+
+                m_Pose.vecVelocity[0] = 0.f; // physicsData.Velocity.i * k_fScalePSMoveAPIToMeters;
+                m_Pose.vecVelocity[1] = 0.f; // physicsData.Velocity.j * k_fScalePSMoveAPIToMeters;
+                m_Pose.vecVelocity[2] = 0.f; // physicsData.Velocity.k * k_fScalePSMoveAPIToMeters;
+
+                m_Pose.vecAcceleration[0] = 0.f; // physicsData.Acceleration.i * k_fScalePSMoveAPIToMeters;
+                m_Pose.vecAcceleration[1] = 0.f; // physicsData.Acceleration.j * k_fScalePSMoveAPIToMeters;
+                m_Pose.vecAcceleration[2] = 0.f; // physicsData.Acceleration.k * k_fScalePSMoveAPIToMeters;
+
+                m_Pose.vecAngularVelocity[0] = 0.f; // physicsData.AngularVelocity.i;
+                m_Pose.vecAngularVelocity[1] = 0.f; // physicsData.AngularVelocity.j;
+                m_Pose.vecAngularVelocity[2] = 0.f; // physicsData.AngularVelocity.k;
+
+                m_Pose.vecAngularAcceleration[0] = 0.f; // physicsData.AngularAcceleration.i;
+                m_Pose.vecAngularAcceleration[1] = 0.f; // physicsData.AngularAcceleration.j;
+                m_Pose.vecAngularAcceleration[2] = 0.f; // physicsData.AngularAcceleration.k;
+            }
+
+            m_Pose.poseIsValid = m_controller_view->GetIsPoseValid();
+
+            // This call posts this pose to shared memory, where all clients will have access to it the next
+            // moment they want to predict a pose.
+            m_pDriverHost->TrackedDevicePoseUpdated(m_unSteamVRTrackedDeviceId, m_Pose);
+        } break;
+    }
+}
+
+void CPSMoveControllerLatest::UpdateRumbleState()
+{
+	if (!m_bRumbleSuppressed)
+	{
+		const float k_max_rumble_update_rate = 33.f; // Don't bother trying to update the rumble faster than 30fps (33ms)
+		const float k_max_pulse_microseconds = 1000.f; // Docs suggest max pulse duration of 5ms, but we'll call 1ms max
+
+		std::chrono::time_point<std::chrono::high_resolution_clock> now = std::chrono::high_resolution_clock::now();
+		bool bTimoutElapsed = true;
+
+		if (m_lastTimeRumbleSentValid)
+		{
+			std::chrono::duration<double, std::milli> timeSinceLastSend = now - m_lastTimeRumbleSent;
+
+			bTimoutElapsed = timeSinceLastSend.count() >= k_max_rumble_update_rate;
+		}
+
+		// See if a rumble request hasn't come too recently
+		if (bTimoutElapsed)
+		{
+			float rumble_fraction = static_cast<float>(m_pendingHapticPulseDuration) / k_max_pulse_microseconds;
+
+			// Unless a zero rumble intensity was explicitly set, 
+			// don't rumble less than 35% (no enough to feel)
+			if (m_pendingHapticPulseDuration != 0)
+			{
+				if (rumble_fraction < 0.35f)
+				{
+					// rumble values less 35% isn't noticeable
+					rumble_fraction = 0.35f;
+				}
+			}
+
+			// Keep the pulse intensity within reasonable bounds
+			if (rumble_fraction > 1.f)
+			{
+				rumble_fraction = 1.f;
+			}
+
+			// Actually send the rumble to the server
+			switch (m_controller_view->GetControllerViewType())
+			{
+			case ClientControllerView::PSMove:
+				m_controller_view->GetPSMoveViewMutable().SetRumble(rumble_fraction);
+				break;
+			case ClientControllerView::PSNavi:
+				break;
+			case ClientControllerView::PSDualShock4:
+				m_controller_view->GetPSDualShock4ViewMutable().SetBigRumble(rumble_fraction);
+				break;
+			default:
+				assert(0 && "Unreachable");
+			}
+
+			// Remember the last rumble we went and when we sent it
+			m_lastTimeRumbleSent = now;
+			m_lastTimeRumbleSentValid = true;
+
+			// Reset the pending haptic pulse duration.
+			// If another call to TriggerHapticPulse() is made later, it will stomp this value.
+			// If no call to TriggerHapticPulse() is made later, then the next call to UpdateRumbleState()
+			// in k_max_rumble_update_rate milliseconds will set the rumble_fraction to 0.f
+			// This effectively makes the shortest rumble pulse k_max_rumble_update_rate milliseconds.
+			m_pendingHapticPulseDuration = 0;
+		}
+	}
+	else
+	{
+		// Reset the pending haptic pulse duration since rumble is suppressed.
+		m_pendingHapticPulseDuration = 0;
+	}
+}
+
+bool CPSMoveControllerLatest::HasControllerId( int ControllerID )
+{
+    return ControllerID == m_nControllerId;
+}
+
+void CPSMoveControllerLatest::Update()
+{
+    CPSMoveTrackedDeviceLatest::Update();
+
+    if (IsActivated() && m_controller_view->GetIsConnected())
+    {
+        int seq_num= m_controller_view->GetOutputSequenceNum();
+
+        // Only other updating incoming state if it actually changed
+        if (m_nPoseSequenceNumber != seq_num)
+        {
+            m_nPoseSequenceNumber = seq_num;
+
+            UpdateTrackingState();
+            UpdateControllerState();
+        }
+
+        // Update the outgoing state
+        UpdateRumbleState();
+    }
+}
+
+void CPSMoveControllerLatest::RefreshWorldFromDriverPose()
+{
+	CPSMoveTrackedDeviceLatest::RefreshWorldFromDriverPose();
+
+	// Mark the calibration process as done
+	// once we have setup the world from driver pose
+	m_trackingStatus = vr::TrackingResult_Running_OK;
+}
+
+//==================================================================================================
+// Tracker Driver
+//==================================================================================================
+
+CPSMoveTrackerLatest::CPSMoveTrackerLatest(vr::IServerDriverHost * pDriverHost, const ClientTrackerInfo &trackerInfo)
+    : CPSMoveTrackedDeviceLatest(pDriverHost)
+    , m_nTrackerId(trackerInfo.tracker_id)
+{
+    char buf[256];
+    GenerateTrackerSerialNumber(buf, sizeof(buf), trackerInfo.tracker_id);
+    m_strSerialNumber = buf;
+
+    SetClientTrackerInfo(trackerInfo);
+
+    // Load config from steamvr.vrsettings
+    //vr::IVRSettings *settings_;
+    //settings_ = m_pDriverHost->GetSettings(vr::IVRSettings_Version);
+}
+
+CPSMoveTrackerLatest::~CPSMoveTrackerLatest()
+{
+}
+
+vr::EVRInitError CPSMoveTrackerLatest::Activate(uint32_t unObjectId)
+{
+    vr::EVRInitError result = CPSMoveTrackedDeviceLatest::Activate(unObjectId);
+
+    if (result == vr::VRInitError_None)
+    {
+        // Poll the latest WorldFromDriverPose transform we got from the service
+        // Transform used to convert from PSMove Tracking space to OpenVR Tracking Space
+        RefreshWorldFromDriverPose();
+    }
+
+    return result;
+}
+
+void CPSMoveTrackerLatest::Deactivate()
+{
+}
+
+float CPSMoveTrackerLatest::GetFloatTrackedDeviceProperty(
+    vr::ETrackedDeviceProperty prop,
+    vr::ETrackedPropertyError * pError)
+{
+    float floatResult = 0.f;
+
+    switch (prop)
+    {
+    case vr::Prop_FieldOfViewLeftDegrees_Float:
+    case vr::Prop_FieldOfViewRightDegrees_Float:
+        floatResult = (m_tracker_info.tracker_hfov / 2.f);
+        *pError = vr::TrackedProp_Success;
+        break;
+    case vr::Prop_FieldOfViewTopDegrees_Float:
+    case vr::Prop_FieldOfViewBottomDegrees_Float:
+        floatResult = (m_tracker_info.tracker_vfov / 2.f);
+        *pError = vr::TrackedProp_Success;
+        break;
+    case vr::Prop_TrackingRangeMinimumMeters_Float:
+        floatResult = m_tracker_info.tracker_znear * k_fScalePSMoveAPIToMeters;
+        *pError = vr::TrackedProp_Success;
+        break;
+    case vr::Prop_TrackingRangeMaximumMeters_Float:
+        floatResult = m_tracker_info.tracker_zfar * k_fScalePSMoveAPIToMeters;
+        *pError = vr::TrackedProp_Success;
+        break;
+    default:
+        *pError = vr::TrackedProp_ValueNotProvidedByDevice;
+    }
+
+    if (*pError == vr::TrackedProp_ValueNotProvidedByDevice)
+    {
+        floatResult = CPSMoveTrackedDeviceLatest::GetFloatTrackedDeviceProperty(prop, pError);
+    }
+
+    return floatResult;
+}
+
+void CPSMoveTrackerLatest::SetClientTrackerInfo(
+    const ClientTrackerInfo &trackerInfo)
+{
+    m_tracker_info = trackerInfo;
+
+    //### HipsterSloth $TODO expose on the pose state if calibration is currently active
+    //m_Pose.result = vr::TrackingResult_Calibrating_InProgress;
+    m_Pose.result = vr::TrackingResult_Running_OK;
+
+    m_Pose.deviceIsConnected = true;
+
+    // Yaw can't drift because the tracker never moves (hopefully)
+    m_Pose.willDriftInYaw = false;
+    m_Pose.shouldApplyHeadModel = false;
+
+    // No prediction since that's already handled in the psmove service
+    m_Pose.poseTimeOffset = 0.f;
+
+    // Poll the latest WorldFromDriverPose transform we got from the service
+    // Transform used to convert from PSMove Tracking space to OpenVR Tracking Space
+    RefreshWorldFromDriverPose();
+
+    // No transform due to the current HMD orientation
+    m_Pose.qDriverFromHeadRotation.w = 1.f;
+    m_Pose.qDriverFromHeadRotation.x = 0.0f;
+    m_Pose.qDriverFromHeadRotation.y = 0.0f;
+    m_Pose.qDriverFromHeadRotation.z = 0.0f;
+    m_Pose.vecDriverFromHeadTranslation[0] = 0.f;
+    m_Pose.vecDriverFromHeadTranslation[1] = 0.f;
+    m_Pose.vecDriverFromHeadTranslation[2] = 0.f;
+
+    // Set position
+    {
+        const PSMovePosition &position = m_tracker_info.tracker_pose.Position;
+
+        m_Pose.vecPosition[0] = position.x * k_fScalePSMoveAPIToMeters;
+        m_Pose.vecPosition[1] = position.y * k_fScalePSMoveAPIToMeters;
+        m_Pose.vecPosition[2] = position.z * k_fScalePSMoveAPIToMeters;
+    }
+
+    // Set rotational coordinates
+    {
+        const PSMoveQuaternion &orientation = m_tracker_info.tracker_pose.Orientation;
+
+        m_Pose.qRotation.w = orientation.w;
+        m_Pose.qRotation.x = orientation.x;
+        m_Pose.qRotation.y = orientation.y;
+        m_Pose.qRotation.z = orientation.z;
+    }
+
+    m_Pose.poseIsValid = true;
+}
+
+void CPSMoveTrackerLatest::Update()
+{
+    CPSMoveTrackedDeviceLatest::Update();
+
+    // This call posts this pose to shared memory, where all clients will have access to it the next
+    // moment they want to predict a pose.
+    m_pDriverHost->TrackedDevicePoseUpdated(m_unSteamVRTrackedDeviceId, m_Pose);
+}
+
+int32_t CPSMoveTrackerLatest::GetInt32TrackedDeviceProperty(
+    vr::ETrackedDeviceProperty prop,
+    vr::ETrackedPropertyError * pError)
+{
+    int32_t nRetVal = 0;
+
+    switch (prop)
+    {
+    case vr::Prop_DeviceClass_Int32:
+        nRetVal = vr::TrackedDeviceClass_TrackingReference;
+        *pError = vr::TrackedProp_Success;
+        break;
+
+    default:
+        *pError = vr::TrackedProp_ValueNotProvidedByDevice;
+        break;
+    }
+
+    if (*pError == vr::TrackedProp_ValueNotProvidedByDevice)
+    {
+        nRetVal = CPSMoveTrackedDeviceLatest::GetInt32TrackedDeviceProperty(prop, pError);
+    }
+
+    return nRetVal;
+}
+
+uint32_t CPSMoveTrackerLatest::GetStringTrackedDeviceProperty(
+    vr::ETrackedDeviceProperty prop,
+    char * pchValue,
+    uint32_t unBufferSize,
+    vr::ETrackedPropertyError * pError)
+{
+    std::ostringstream ssRetVal;
+
+    switch (prop)
+    {
+    case vr::Prop_RenderModelName_String:
+        // The {psmove} syntax lets us refer to rendermodels that are installed
+        // in the driver's own resources/rendermodels directory.  The driver can
+        // still refer to SteamVR models like "generic_hmd".
+        ssRetVal << "{psmove}ps3eye_tracker";
+        //ssRetVal << "generic_tracker";
+        break;
+
+    case vr::Prop_ModeLabel_String:
+        ssRetVal << m_tracker_info.tracker_id;
+        break;
+    }
+
+    std::string sRetVal = ssRetVal.str();
+    if (sRetVal.empty())
+    {
+        return CPSMoveTrackedDeviceLatest::GetStringTrackedDeviceProperty(prop, pchValue, unBufferSize, pError);
+    }
+    else if (sRetVal.size() + 1 > unBufferSize)
+    {
+        *pError = vr::TrackedProp_BufferTooSmall;
+        return static_cast<uint32_t>(sRetVal.size() + 1);  // caller needs to know how to size buffer
+    }
+    else
+    {
+        snprintf(pchValue, unBufferSize, sRetVal.c_str());
+        *pError = vr::TrackedProp_Success;
+        return static_cast<uint32_t>(sRetVal.size() + 1);
+    }
+}
+
+bool CPSMoveTrackerLatest::HasTrackerId(int TrackerID)
+{
+    return TrackerID == m_nTrackerId;
+}
+
+//==================================================================================================
+// Driver Factory
+//==================================================================================================
+
+HMD_DLL_EXPORT
+void *HmdDriverFactory(const char *pInterfaceName, int *pReturnCode)
+{
+    if (0 == strcmp(vr::IServerTrackedDeviceProvider_Version, pInterfaceName))
+    {
+        return &g_ServerTrackedDeviceProvider;
+    }
+    if (0 == strcmp(vr::IClientTrackedDeviceProvider_Version, pInterfaceName))
+    {
+        return &g_ClientTrackedDeviceProvider;
+    }
+
+    if (pReturnCode)
+        *pReturnCode = vr::VRInitError_Init_InterfaceNotFound;
+
+    return NULL;
 }