#include "PSEyeVideoCapture.h"

using namespace cv;

int main(int, char**)
{
    PSEyeVideoCapture cap(0); // open the default camera
    if(!cap.isOpened())  // check if we succeeded
        return -1;
    
    namedWindow("result",1);
    for(;;)
    {
        Mat frame;
        cap >> frame; // get a new frame from camera
<<<<<<< HEAD
        imshow("result", frame);
		int wk = waitKey(30);
		
		if (wk == 27)
		{
			break;
		}
		else if (wk >= 0)
		{
			// q=119, w=101, e=114, r=116, t=121, y=97, a=115, s=100, d=102, f=103, g=104, g=27

			int cap_prop = CV_CAP_PROP_EXPOSURE;
			double val_diff = 0;
			std::string prop_str("CV_CAP_PROP_EXPOSURE");
			
			// q/a for +/- exposure
			if ((wk == 119) || (wk == 115))
			{
				cap_prop = CV_CAP_PROP_EXPOSURE;
				prop_str = "CV_CAP_PROP_EXPOSURE";
				val_diff = (wk == 119) ? 0.1 : -0.1;
			}

			// w/s for +/- contrast
			if ((wk == 101) || (wk == 100))
			{
				cap_prop = CV_CAP_PROP_CONTRAST;
				prop_str = "CV_CAP_PROP_CONTRAST";
				val_diff = (wk == 101) ? 0.1 : -0.1;
			}

			// e/d for +/- contrast
			if ((wk == 114) || (wk == 102))
			{
				cap_prop = CV_CAP_PROP_GAIN;
				prop_str = "CV_CAP_PROP_GAIN";
				val_diff = (wk == 114) ? 0.1 : -0.1;
			}

			// r/f for +/- contrast
			if ((wk == 116) || (wk == 103))
			{
				cap_prop = CV_CAP_PROP_HUE;
				prop_str = "CV_CAP_PROP_HUE";
				val_diff = (wk == 116) ? 5 : 5;
			}

			double val = cap.get(cap_prop);
			std::cout << "Value of " << prop_str << " was " << val << std::endl;
			val += val_diff;
			cap.set(cap_prop, val);
			val = cap.get(cap_prop);
			std::cout << "Value of " << prop_str << " changed by " << val_diff << " to " << val << std::endl;
		}
		
=======
        if (!frame.empty())
        {
            imshow("result", frame);
            if(waitKey(30) >= 0) break;
        }
        
>>>>>>> fa17bc09
    }
    // the camera will be deinitialized automatically in VideoCapture destructor
    return 0;
}<|MERGE_RESOLUTION|>--- conflicted
+++ resolved
@@ -13,10 +13,13 @@
     {
         Mat frame;
         cap >> frame; // get a new frame from camera
-<<<<<<< HEAD
-        imshow("result", frame);
-		int wk = waitKey(30);
-		
+		int wk = -1;
+		if (!frame.empty())
+		{
+			imshow("result", frame);
+			wk = waitKey(30);
+		}
+        
 		if (wk == 27)
 		{
 			break;
@@ -68,15 +71,6 @@
 			val = cap.get(cap_prop);
 			std::cout << "Value of " << prop_str << " changed by " << val_diff << " to " << val << std::endl;
 		}
-		
-=======
-        if (!frame.empty())
-        {
-            imshow("result", frame);
-            if(waitKey(30) >= 0) break;
-        }
-        
->>>>>>> fa17bc09
     }
     // the camera will be deinitialized automatically in VideoCapture destructor
     return 0;
